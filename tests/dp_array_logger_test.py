--- conflicted
+++ resolved
@@ -1,8 +1,5 @@
 """Tests the interaction between DPArray and Logger."""
-<<<<<<< HEAD
-=======
 import functools
->>>>>>> 02bd9137
 import numpy as np
 import pytest
 
