--- conflicted
+++ resolved
@@ -1,9 +1,4 @@
 """Tests the interaction between DPArray and Logger."""
-<<<<<<< HEAD
-=======
-import functools
-
->>>>>>> 0b3cbd9c
 import numpy as np
 import pytest
 
