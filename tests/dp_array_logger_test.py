"""Tests the interaction between DPArray and Logger."""
import numpy as np
import pytest

from dp import DPArray, Op


def test_duplicate_array_error():
    dp1 = DPArray(10, "duplicate_name")
    with pytest.raises(ValueError):
        _ = DPArray(10, "duplicate_name", logger=dp1.logger)


def test_read_write():
    dp = DPArray(10, "dp")

    dp[0] = 1
    assert dp.logger.logs[0] == {"op": Op.WRITE, "idx": {"dp": {0: 1}}}
    assert len(dp.logger.logs) == 1

    dp[1] = 2
    assert dp.logger.logs[0] == {"op": Op.WRITE, "idx": {"dp": {0: 1, 1: 2}}}

    temp = dp[1]
    assert dp.logger.logs[0] == {"op": Op.WRITE, "idx": {"dp": {0: 1, 1: 2}}}
    assert dp.logger.logs[1] == {"op": Op.READ, "idx": {"dp": {1: None}}}
    assert len(dp.logger.logs) == 2

    dp[2] = temp
    assert dp.logger.logs[2] == {"op": Op.WRITE, "idx": {"dp": {2: 2}}}
    assert len(dp.logger.logs) == 3


def test_2d_read_write():
    dp = DPArray((10, 10), "name")

    dp[0, 0] = 1
    assert len(dp.logger.logs) == 1

    temp = dp[0, 0]
    assert len(dp.logger.logs) == 2

    dp[3, 6] = temp
    assert len(dp.logger.logs) == 3
    assert dp.logger.logs[0] == {"op": Op.WRITE, "idx": {"name": {(0, 0): 1}}}
    assert dp.logger.logs[1] == {"op": Op.READ, "idx": {"name": {(0, 0): None}}}
    assert dp.logger.logs[2] == {"op": Op.WRITE, "idx": {"name": {(3, 6): 1}}}


def test_max_highlight():
    dp = DPArray(5, "name")
    dp[0] = 1
    dp[1] = 3
    dp[2] = 0
    assert dp.logger.logs[0] == {
        "op": Op.WRITE,
        "idx": {
            "name": {
                0: 1,
                1: 3,
                2: 0
            }
        }
    }

    indices = [0, 1, 2]
    # BUG: Indexing with a list of indices only logs the first read.
    # elements = dp[indices]
    elements = [dp[i] for i in indices]
    dp[3] = dp.max(indices, elements)
    assert dp.arr[3] == 3
    assert dp.logger.logs[1] == {
        "op": Op.READ,
        "idx": {
            "name": {
                0: None,
                1: None,
                2: None
            }
        }
    }
    assert dp.logger.logs[2] == {"op": Op.HIGHLIGHT, "idx": {"name": {1: None}}}
    assert dp.logger.logs[3] == {"op": Op.WRITE, "idx": {"name": {3: 3}}}

    indices = [0, 1, 2, 3]
    elements = [-(dp[i] - 1)**2 for i in indices]
    dp[4] = dp.max(indices, elements)
    assert dp.arr[4] == 0
    assert dp.logger.logs[4] == {
        "op": Op.READ,
        "idx": {
            "name": {
                0: None,
                1: None,
                2: None,
                3: None
            }
        }
    }
    assert dp.logger.logs[5] == {"op": Op.HIGHLIGHT, "idx": {"name": {0: None}}}
    assert dp.logger.logs[6] == {"op": Op.WRITE, "idx": {"name": {4: 0}}}


def test_min():
    """
    Test logger entries when using the DPArray min function.

    Setting:
    A city wants to place fire hydrants on a street.
    In front of each house, they can choose to build a fire hydrant.
    If the city builds a fire hydrant in front of house i, they incur
    a cost of c[i] due to construction costs. Law states that every house
    on the street must have a fire hydrant or be adjacent to a house with
    a fire hydrant. Find an optimal placement of fire hydrants so that the
    city spends as little as possible and the above law is satisfied.
    """
    c = [7, 6, 2, 9, 8, 10, 1, 3]
    highlight_ans = [None, None, None, 1, 2, 2, 4, [4, 5]]
    val_ans = [None, None, None, 8, 14, 14, 15, 15]
    dp = DPArray(8, "name")

    dp[0] = c[0]
    assert dp.logger.logs[0] == {"op": Op.WRITE, "idx": {"name": {0: 7}}}

    # Comparing dp[0] with a constant.
    dp[1] = dp.min([0, None], [dp[0], c[1]])
    assert dp.logger.logs[1] == {"op": Op.READ, "idx": {"name": {0: None}}}
<<<<<<< HEAD
    assert dp.logger.logs[2] == {"op": Op.HIGHLIGHT, "idx": {"name": {None: None}}}
=======
    assert dp.logger.logs[2] == {
        "op": Op.HIGHLIGHT,
        "idx": {
            "name": {
                None: None
            }
        }
    }
>>>>>>> 3c5016c8
    assert dp.logger.logs[3] == {"op": Op.WRITE, "idx": {"name": {1: 6}}}

    dp[2] = dp.min([0, 1], [dp[0] + c[2], dp[1]])
    assert dp.logger.logs[4] == {
        "op": Op.READ,
        "idx": {
            "name": {
                0: None,
                1: None
            }
        }
    }
    assert dp.logger.logs[5] == {"op": Op.HIGHLIGHT, "idx": {"name": {1: None}}}
    assert dp.logger.logs[6] == {"op": Op.WRITE, "idx": {"name": {2: 6}}}

    next_log = 7
    for i in range(3, 8):
        # Three options
        # Hydrant at i and then satisfy law for i - 2
        # Hydrant at i - 1 and satisfy law for i - 2
        # Hydrant at i - 1 and satisfy law for i - 3
        dp[i] = dp.min(
            [i - 2, i - 2, i - 3],
            [dp[i - 2] + c[i], dp[i - 2] + c[i - 1], dp[i - 3] + c[i - 1]])

        assert dp.logger.logs[next_log] == {
            "op": Op.READ,
            "idx": {
                "name": {
                    i - 2: None,
                    i - 3: None
                }
            }
        }

        # Construct argmin set
        if isinstance(highlight_ans[i], list):
<<<<<<< HEAD
            name = { j: None for j in highlight_ans[i]}
        else:
            name = { highlight_ans[i]: None}
=======
            name = {j: None for j in highlight_ans[i]}
        else:
            name = {highlight_ans[i]: None}
>>>>>>> 3c5016c8
        assert dp.logger.logs[next_log + 1] == {
            "op": Op.HIGHLIGHT,
            "idx": {
                "name": name
            }
        }
        assert dp.logger.logs[next_log + 2] == {
            "op": Op.WRITE,
            "idx": {
                "name": {
                    i: val_ans[i]
                }
            }
        }
        assert dp.arr[i] == val_ans[i]
        next_log += 3


def test_multiple_arrays_logging():
    dp1 = DPArray(10, "dp_1")
    dp2 = DPArray(10, "dp_2", logger=dp1.logger)

    dp1[0] = 1
    dp2[0] = 2
    assert dp1.logger.logs[0] == {
        "op": Op.WRITE,
        "idx": {
            "dp_1": {
                0: 1
            },
            "dp_2": {
                0: 2
            }
        }
    }

    dp1[1] = 3
    dp2[1] = dp1[1]  # READ happens before WRITE
    assert dp1.logger.logs[0] == {
        "op": Op.WRITE,
        "idx": {
            "dp_1": {
                0: 1,
                1: 3
            },
            "dp_2": {
                0: 2
            }
        }
    }
    assert dp1.logger.logs[1] == {
        "op": Op.READ,
        "idx": {
            "dp_1": {
                1: None
            },
            "dp_2": {}
        }
    }
    assert dp1.logger.logs[2] == {
        "op": Op.WRITE,
        "idx": {
            "dp_1": {},
            "dp_2": {
                1: 3
            }
        }
    }
    assert len(dp1.logger.logs) == 3


@pytest.mark.parametrize("op", [Op.WRITE, Op.READ], ids=["w", "r"])
def test_same_op_and_index(op):
    """Same operation with same index does not create additional log.

    Highlight not tested since highlight operations typically require
    read operations before, which would split the logs into different 
    operation groups. 
    """
    dp = DPArray(10, "dp")

    if op == Op.WRITE:
        dp[0] = 1
        dp[0] = 2
    elif op == Op.READ:
        dp[0] = 1
        _ = dp[0]
        _ = dp[0]
    assert dp.logger.logs[0 if op == Op.WRITE else 1] == {
        "op": op,
        "idx": {
            "dp": {
                0: 2 if op == Op.WRITE else None
            }
        }
    }
    assert len(dp.logger.logs) == 1 if op == Op.WRITE else 2


@pytest.mark.parametrize("s", [np.s_[::2], np.s_[:2], np.s_[4:], np.s_[:6], 5],
                         ids=["a", "b", "c", "d", "e"])
def test_slice_reading(s):
    dp = DPArray(10)

    for i in range(10):
        dp[i] = i**2

    _ = dp[s]
    if isinstance(s, int):
        s = np.s_[s:s + 1]
    truth = {i: None for i in range(*s.indices(10))}
    assert dp.logger.logs[1] == {"op": Op.READ, "idx": {"dp_array": truth}}


def test_slice_reading_list_of_indices():
    dp = DPArray(10)
    for i in range(10):
        dp[i] = i**2

    indices = [1, 2, 3]
    _ = dp[indices]
    truth = {i: None for i in indices}
    assert dp.logger.logs[1] == {"op": Op.READ, "idx": {"dp_array": truth}}


@pytest.mark.parametrize("s", [np.s_[::2], np.s_[:2], np.s_[4:], np.s_[:6], 5],
                         ids=["a", "b", "c", "d", "e"])
def test_slice_logging(s):
    dp = DPArray(10)
    dp[s] = 1
    if isinstance(s, int):
        s = np.s_[s:s + 1]
    truth = {i: 1 for i in range(*s.indices(10))}
    assert dp.logger.logs[0] == {"op": Op.WRITE, "idx": {"dp_array": truth}}
    assert len(dp.logger.logs) == 1


@pytest.mark.parametrize("slice_1",
                         [np.s_[::2], np.s_[:2], np.s_[4:], np.s_[:6], 5],
                         ids=["a", "b", "c", "d", "e"])
@pytest.mark.parametrize("slice_2",
                         [np.s_[::2], np.s_[:2], np.s_[4:], np.s_[:6], 1],
                         ids=["a", "b", "c", "d", "e"])
def test_2d_slice_logging(slice_1, slice_2):
    dp = DPArray((10, 10))

    dp[slice_1, slice_2] = 1
    if isinstance(slice_1, int):
        slice_1 = np.s_[slice_1:slice_1 + 1]
    if isinstance(slice_2, int):
        slice_2 = np.s_[slice_2:slice_2 + 1]
    truth = {
        (i, j): 1 for i in range(*slice_1.indices(10))
        for j in range(*slice_2.indices(10))
    }
    assert dp.logger.logs[0] == {"op": Op.WRITE, "idx": {"dp_array": truth}}
    assert len(dp.logger.logs) == 1


def test_list_assignment():
    dp = DPArray(10)

    dp[::2] = [1, 1, 1, 1, 1]

    assert dp.logger.logs[0] == {
        "op": Op.WRITE,
        "idx": {
            "dp_array": {
                0: 1,
                2: 1,
                4: 1,
                6: 1,
                8: 1,
            }
        }
    }


def test_get_timesteps_one_array():
    dp = DPArray(3, "dp")
    dp[0] = 1
    dp[1] = 2

    timesteps = dp.get_timesteps()
    assert len(timesteps) == 1
    assert np.all(timesteps[0]["dp"]["contents"] == [1, 2, None])
    assert timesteps[0]["dp"].items() >= {
        Op.READ: set(),
        Op.WRITE: {0, 1},
        Op.HIGHLIGHT: set(),
    }.items()

    dp[1] = 3
    timesteps2 = dp.get_timesteps()
    assert len(timesteps2) == 1
    assert np.all(timesteps2[0]["dp"]["contents"] == [1, 3, None])
    assert timesteps2[0]["dp"].items() >= {
        Op.READ: set(),
        Op.WRITE: {0, 1},
        Op.HIGHLIGHT: set(),
    }.items()

    _ = dp[1]
    timesteps3 = dp.get_timesteps()
    assert len(timesteps3) == 2
    assert np.all(timesteps3[1]["dp"]["contents"] == [1, 3, None])
    assert timesteps3[1]["dp"].items() >= {
        Op.READ: {1},
        Op.WRITE: set(),
        Op.HIGHLIGHT: set(),
    }.items()

    dp[1] = 3
    timesteps4 = dp.get_timesteps()
    assert len(timesteps4) == 2
    assert np.all(timesteps4[1]["dp"]["contents"] == [1, 3, None])
    assert timesteps4[1]["dp"].items() >= {
        Op.READ: {1},
        Op.WRITE: {1},
        Op.HIGHLIGHT: set(),
    }.items()

    dp[0] = dp[1]
    timesteps5 = dp.get_timesteps()
    assert len(timesteps5) == 3
    assert np.all(timesteps5[2]["dp"]["contents"] == [3, 3, None])
    assert timesteps5[2]["dp"].items() >= {
        Op.READ: {1},
        Op.WRITE: {0},
        Op.HIGHLIGHT: set(),
    }.items()


def test_get_timesteps_two_arrays():
    dp = DPArray(3, "dp")
    dp2 = DPArray(3, "dp2", logger=dp.logger)

    dp[0] = 1
    dp[1] = 2
    dp2[0] = 2
    timesteps = dp.get_timesteps()
    assert len(timesteps) == 1
    assert np.all(timesteps[0]["dp"]["contents"] == [1, 2, None])
    assert np.all(timesteps[0]["dp2"]["contents"] == [2, None, None])
    assert timesteps[0]["dp"].items() >= {
        Op.READ: set(),
        Op.WRITE: {0, 1},
        Op.HIGHLIGHT: set(),
    }.items()
    assert timesteps[0]["dp2"].items() >= {
        Op.READ: set(),
        Op.WRITE: {0},
        Op.HIGHLIGHT: set(),
    }.items()

    _ = dp[1]
    timesteps1 = dp.get_timesteps()
    assert len(timesteps1) == 2
    assert np.all(timesteps1[1]["dp"]["contents"] == [1, 2, None])
    assert np.all(timesteps1[1]["dp2"]["contents"] == [2, None, None])
    assert timesteps1[1]["dp"].items() >= {
        Op.READ: {1},
        Op.WRITE: set(),
        Op.HIGHLIGHT: set(),
    }.items()
    assert timesteps1[1]["dp2"].items() >= {
        Op.READ: set(),
        Op.WRITE: set(),
        Op.HIGHLIGHT: set(),
    }.items()

    dp2[2] = 3
    timesteps2 = dp.get_timesteps()
    assert len(timesteps2) == 2
    assert np.all(timesteps2[1]["dp"]["contents"] == [1, 2, None])
    assert np.all(timesteps2[1]["dp2"]["contents"] == [2, None, 3])
    assert timesteps2[1]["dp"].items() >= {
        Op.READ: {1},
        Op.WRITE: set(),
        Op.HIGHLIGHT: set(),
    }.items()
    assert timesteps2[1]["dp2"].items() >= {
        Op.READ: set(),
        Op.WRITE: {2},
        Op.HIGHLIGHT: set(),
    }.items()


def test_to_timestep_2d():
    dp = DPArray((3, 3), "dp")
    dp[0, 0] = 1
    dp[1, 1] = 2

    timesteps = dp.get_timesteps()
    assert len(timesteps) == 1
    assert np.all(timesteps[0]["dp"]["contents"] ==
                  [[1, None, None], [None, 2, None], [None, None, None]])
    assert timesteps[0]["dp"].items() >= {
        Op.READ: set(),
        Op.WRITE: {(0, 0), (1, 1)},
        Op.HIGHLIGHT: set(),
    }.items()

    _ = dp[1, 1]
    timesteps1 = dp.get_timesteps()
    assert len(timesteps1) == 2
    assert np.all(timesteps1[1]["dp"]["contents"] ==
                  [[1, None, None], [None, 2, None], [None, None, None]])
    assert timesteps1[1]["dp"].items() >= {
        Op.READ: {(1, 1)},
        Op.WRITE: set(),
        Op.HIGHLIGHT: set(),
    }.items()<|MERGE_RESOLUTION|>--- conflicted
+++ resolved
@@ -125,9 +125,6 @@
     # Comparing dp[0] with a constant.
     dp[1] = dp.min([0, None], [dp[0], c[1]])
     assert dp.logger.logs[1] == {"op": Op.READ, "idx": {"name": {0: None}}}
-<<<<<<< HEAD
-    assert dp.logger.logs[2] == {"op": Op.HIGHLIGHT, "idx": {"name": {None: None}}}
-=======
     assert dp.logger.logs[2] == {
         "op": Op.HIGHLIGHT,
         "idx": {
@@ -136,7 +133,6 @@
             }
         }
     }
->>>>>>> 3c5016c8
     assert dp.logger.logs[3] == {"op": Op.WRITE, "idx": {"name": {1: 6}}}
 
     dp[2] = dp.min([0, 1], [dp[0] + c[2], dp[1]])
@@ -174,15 +170,9 @@
 
         # Construct argmin set
         if isinstance(highlight_ans[i], list):
-<<<<<<< HEAD
-            name = { j: None for j in highlight_ans[i]}
-        else:
-            name = { highlight_ans[i]: None}
-=======
             name = {j: None for j in highlight_ans[i]}
         else:
             name = {highlight_ans[i]: None}
->>>>>>> 3c5016c8
         assert dp.logger.logs[next_log + 1] == {
             "op": Op.HIGHLIGHT,
             "idx": {
