import numpy as np
import pytest

from dp import DPArray, Op


def test_read_write():
    dp = DPArray(10, "dp")

    dp[0] = 1
    assert dp.logger.logs[0] == {"op": Op.WRITE, "idx": {"dp": {0}}}
    assert len(dp.logger.logs) == 1

    dp[1] = 2
    assert dp.logger.logs[0] == {"op": Op.WRITE, "idx": {"dp": {0, 1}}}

    temp = dp[1]
    assert dp.logger.logs[0] == {"op": Op.WRITE, "idx": {"dp": {0, 1}}}
    assert dp.logger.logs[1] == {"op": Op.READ, "idx": {"dp": {1}}}
    assert len(dp.logger.logs) == 2

    dp[2] = temp
    assert dp.logger.logs[2] == {"op": Op.WRITE, "idx": {"dp": {2}}}
    assert len(dp.logger.logs) == 3


def test_2d_read_write():
    dp = DPArray((10, 10), "name")
    dp[0, 0] = 1
    assert dp.logger.logs[0] == {"op": Op.WRITE, "idx": {"name": {(0, 0)}}}
    assert len(dp.logger.logs) == 1

    temp = dp[0, 0]
    assert dp.logger.logs[0] == {"op": Op.WRITE, "idx": {"name": {(0, 0)}}}
    assert dp.logger.logs[1] == {"op": Op.READ, "idx": {"name": {(0, 0)}}}
    assert len(dp.logger.logs) == 2

    dp[3, 6] = temp
    assert dp.logger.logs[0] == {"op": Op.WRITE, "idx": {"name": {(0, 0)}}}
    assert dp.logger.logs[1] == {"op": Op.READ, "idx": {"name": {(0, 0)}}}
    assert dp.logger.logs[2] == {"op": Op.WRITE, "idx": {"name": {(3, 6)}}}
    assert len(dp.logger.logs) == 3


def test_array_read_write_log_multiple_arrays():
    dp1 = DPArray(10, "dp_1")
    dp2 = DPArray(10, "dp_2", logger=dp1.logger)

    dp1[0] = 1
    dp2[0] = 2
    assert dp1.logger.logs[0] == {
        "op": Op.WRITE,
        "idx": {
            "dp_1": {0},
            "dp_2": {0}
        }
    }

    dp1[1] = 3
    dp2[1] = dp1[1]
    assert dp1.logger.logs[0] == {
        "op": Op.WRITE,
        "idx": {
            "dp_1": {0, 1},
            "dp_2": {0}
        }
    }
    assert dp1.logger.logs[1] == {
        "op": Op.READ,
        "idx": {
            "dp_1": {1},
            "dp_2": set()
        }
    }
    assert dp1.logger.logs[2] == {
        "op": Op.WRITE,
        "idx": {
            "dp_1": set(),
            "dp_2": {1}
        }
    }
    assert len(dp1.logger.logs) == 3


def test_array_slice_read_write_log():
    dp = DPArray(10)
    dp[0:5] = 1
    assert dp.logger.logs[0] == {
        "op": Op.WRITE,
        "idx": {
<<<<<<< HEAD
            "dp_array": {0, 1, 2, 3, 4}
=======
            "dp_array": set([0, 1, 2, 3, 4])
>>>>>>> 85580f9c
        }
    }
    assert len(dp.logger.logs) == 1

<<<<<<< HEAD
    temp = dp[1:4]
    assert dp.logger.logs[0] == {
        "op": Op.WRITE,
        "idx": {
            "dp_array": {0, 1, 2, 3, 4}
        }
    }
    assert dp.logger.logs[1] == {"op": Op.READ, "idx": {"dp_array": {1, 2, 3}}}
=======
    _ = dp[1:4]
    assert dp.logger.logs[0] == {
        "op": Op.WRITE,
        "idx": {
            "dp_array": set([0, 1, 2, 3, 4])
        }
    }
    assert dp.logger.logs[1] == {
        "op": Op.READ,
        "idx": {
            "dp_array": set([1, 2, 3])
        }
    }
>>>>>>> 85580f9c
    assert len(dp.logger.logs) == 2


@pytest.mark.parametrize("slice_1",
                         [np.s_[::2], np.s_[:2], np.s_[4:], np.s_[:6], 5],
                         ids=["a", "b", "c", "d", "e"])
@pytest.mark.parametrize("slice_2",
                         [np.s_[::2], np.s_[:2], np.s_[4:], np.s_[:6], 1],
                         ids=["a", "b", "c", "d", "e"])
def test_2d_array_slice_read_write_log(slice_1, slice_2):
    dp = DPArray((10, 10))

    dp[slice_1, slice_2] = 1
    if isinstance(slice_1, int):
        slice_1 = np.s_[slice_1:slice_1 + 1]
    if isinstance(slice_2, int):
        slice_2 = np.s_[slice_2:slice_2 + 1]
    truth = {(i, j)
             for i in range(*slice_1.indices(10))
             for j in range(*slice_2.indices(10))}
    assert dp.logger.logs[0] == {"op": Op.WRITE, "idx": {"dp_array": truth}}
    assert len(dp.logger.logs) == 1<|MERGE_RESOLUTION|>--- conflicted
+++ resolved
@@ -88,16 +88,11 @@
     assert dp.logger.logs[0] == {
         "op": Op.WRITE,
         "idx": {
-<<<<<<< HEAD
             "dp_array": {0, 1, 2, 3, 4}
-=======
-            "dp_array": set([0, 1, 2, 3, 4])
->>>>>>> 85580f9c
         }
     }
     assert len(dp.logger.logs) == 1
 
-<<<<<<< HEAD
     temp = dp[1:4]
     assert dp.logger.logs[0] == {
         "op": Op.WRITE,
@@ -106,21 +101,6 @@
         }
     }
     assert dp.logger.logs[1] == {"op": Op.READ, "idx": {"dp_array": {1, 2, 3}}}
-=======
-    _ = dp[1:4]
-    assert dp.logger.logs[0] == {
-        "op": Op.WRITE,
-        "idx": {
-            "dp_array": set([0, 1, 2, 3, 4])
-        }
-    }
-    assert dp.logger.logs[1] == {
-        "op": Op.READ,
-        "idx": {
-            "dp_array": set([1, 2, 3])
-        }
-    }
->>>>>>> 85580f9c
     assert len(dp.logger.logs) == 2
 
 
