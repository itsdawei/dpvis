"""Tests the interaction between DPArray and Logger."""
import numpy as np
import pytest

from dp import DPArray, Op


def test_duplicate_array_error():
    dp1 = DPArray(10, "duplicate_name")
    with pytest.raises(ValueError):
        _ = DPArray(10, "duplicate_name", logger=dp1.logger)


def test_read_write():
    dp = DPArray(10, "dp")

    dp[0] = 1
    assert dp.logger.logs[0] == {
        "op": Op.WRITE,
        "idx": {
            "dp": {
                0: 1
            }
        },
        "annotations": {
            "dp": []
        },
        "cell_annotations": {
            "dp": {}
        }
    }
    assert len(dp.logger.logs) == 1

    dp[1] = 2
    assert dp.logger.logs[0] == {
        "op": Op.WRITE,
        "idx": {
            "dp": {
                0: 1,
                1: 2
            }
        },
        "annotations": {
            "dp": []
        },
        "cell_annotations": {
            "dp": {}
        }
    }

    temp = dp[1]
    assert dp.logger.logs[0] == {
        "op": Op.WRITE,
        "idx": {
            "dp": {
                0: 1,
                1: 2
            }
        },
        "annotations": {
            "dp": []
        },
        "cell_annotations": {
            "dp": {}
        }
    }
    assert dp.logger.logs[1] == {
        "op": Op.READ,
        "idx": {
            "dp": {
                1: None
            }
        },
        "annotations": {
            "dp": []
        },
        "cell_annotations": {
            "dp": {}
        }
    }
    assert len(dp.logger.logs) == 2

    dp[2] = temp
    assert dp.logger.logs[2] == {
        "op": Op.WRITE,
        "idx": {
            "dp": {
                2: 2
            }
        },
        "annotations": {
            "dp": []
        },
        "cell_annotations": {
            "dp": {}
        }
    }
    assert len(dp.logger.logs) == 3


def test_2d_read_write():
    dp = DPArray((10, 10), "name")

    dp[0, 0] = 1
    assert len(dp.logger.logs) == 1

    temp = dp[0, 0]
    assert len(dp.logger.logs) == 2

    dp[3, 6] = temp
    assert len(dp.logger.logs) == 3
    assert dp.logger.logs[0] == {
        "op": Op.WRITE,
        "idx": {
            "name": {
                (0, 0): 1
            }
        },
        "annotations": {
            "name": []
        },
        "cell_annotations": {
            "name": {}
        }
    }
    assert dp.logger.logs[1] == {
        "op": Op.READ,
        "idx": {
            "name": {
                (0, 0): None
            }
        },
        "annotations": {
            "name": []
        },
        "cell_annotations": {
            "name": {}
        }
    }
    assert dp.logger.logs[2] == {
        "op": Op.WRITE,
        "idx": {
            "name": {
                (3, 6): 1
            }
        },
        "annotations": {
            "name": []
        },
        "cell_annotations": {
            "name": {}
        }
    }


def test_max_highlight():
    dp = DPArray(5, "name")
    dp[0] = 1
    dp[1] = 3
    dp[2] = 0
    assert dp.logger.logs[0].items() >= {
        "op": Op.WRITE,
        "idx": {
            "name": {
                0: 1,
                1: 3,
                2: 0
            }
        }
    }.items()

    indices = [0, 1, 2]
    # BUG: Indexing with a list of indices only logs the first read.
    # elements = dp[indices]
    elements = [dp[i] for i in indices]
    dp[3] = dp.max(indices, elements)
    assert dp.arr[3] == 3
    assert dp.logger.logs[1].items() >= {
        "op": Op.READ,
        "idx": {
            "name": {
                0: None,
                1: None,
                2: None
            }
        }
    }.items()
    assert dp.logger.logs[2].items() >= {
        "op": Op.HIGHLIGHT,
        "idx": {
            "name": {
                1: None
            }
        }
    }.items()
    assert dp.logger.logs[3].items() >= {
        "op": Op.WRITE,
        "idx": {
            "name": {
                3: 3
            }
        }
    }.items()

    indices = [0, 1, 2, 3]
    elements = [-(dp[i] - 1)**2 for i in indices]
    dp[4] = dp.max(indices, elements)
    assert dp.arr[4] == 0
    assert dp.logger.logs[4].items() >= {
        "op": Op.READ,
        "idx": {
            "name": {
                0: None,
                1: None,
                2: None,
                3: None
            }
        }
    }.items()
    assert dp.logger.logs[5].items() >= {
        "op": Op.HIGHLIGHT,
        "idx": {
            "name": {
                0: None
            }
        }
    }.items()
    assert dp.logger.logs[6].items() >= {
        "op": Op.WRITE,
        "idx": {
            "name": {
                4: 0
            }
        }
    }.items()


def test_min():
    """
    Test logger entries when using the DPArray min function.

    Setting:
    A city wants to place fire hydrants on a street.
    In front of each house, they can choose to build a fire hydrant.
    If the city builds a fire hydrant in front of house i, they incur
    a cost of c[i] due to construction costs. Law states that every house
    on the street must have a fire hydrant or be adjacent to a house with
    a fire hydrant. Find an optimal placement of fire hydrants so that the
    city spends as little as possible and the above law is satisfied.
    """
    c = [7, 6, 2, 9, 8, 10, 1, 3]
    highlight_ans = [None, None, None, 1, 2, 2, 4, [4, 5]]
    val_ans = [None, None, None, 8, 14, 14, 15, 15]
    dp = DPArray(8, "name")

    dp[0] = c[0]
    assert dp.logger.logs[0].items() >= {
        "op": Op.WRITE,
        "idx": {
            "name": {
                0: 7
            }
        }
    }.items()

    # Comparing dp[0] with a constant.
    dp[1] = dp.min([0, None], [dp[0], c[1]])
<<<<<<< HEAD
    assert dp.logger.logs[1].items() >= {
        "op": Op.READ,
        "idx": {
            "name": {
                0: None
            }
        }
    }.items()
    assert dp.logger.logs[2].items() >= {
        "op": Op.WRITE,
        "idx": {
            "name": {
                1: 6
            }
        }
    }.items()

    dp[2] = dp.min([0, 1], [dp[0] + c[2], dp[1]])
    assert dp.logger.logs[3].items() >= {
=======
    assert dp.logger.logs[1] == {"op": Op.READ, "idx": {"name": {0: None}}}
    assert dp.logger.logs[2] == {
        "op": Op.HIGHLIGHT,
        "idx": {
            "name": {
                None: None
            }
        }
    }
    assert dp.logger.logs[3] == {"op": Op.WRITE, "idx": {"name": {1: 6}}}

    dp[2] = dp.min([0, 1], [dp[0] + c[2], dp[1]])
    assert dp.logger.logs[4] == {
>>>>>>> 3c5016c8
        "op": Op.READ,
        "idx": {
            "name": {
                0: None,
                1: None
            }
        }
<<<<<<< HEAD
    }.items()
    assert dp.logger.logs[4].items() >= {
        "op": Op.HIGHLIGHT,
        "idx": {
            "name": {
                1: None
            }
        }
    }.items()
    assert dp.logger.logs[5].items() >= {
        "op": Op.WRITE,
        "idx": {
            "name": {
                2: 6
            }
        }
    }.items()
=======
    }
    assert dp.logger.logs[5] == {"op": Op.HIGHLIGHT, "idx": {"name": {1: None}}}
    assert dp.logger.logs[6] == {"op": Op.WRITE, "idx": {"name": {2: 6}}}
>>>>>>> 3c5016c8

    next_log = 7
    for i in range(3, 8):
        # Three options
        # Hydrant at i and then satisfy law for i - 2
        # Hydrant at i - 1 and satisfy law for i - 2
        # Hydrant at i - 1 and satisfy law for i - 3
        dp[i] = dp.min(
            [i - 2, i - 2, i - 3],
            [dp[i - 2] + c[i], dp[i - 2] + c[i - 1], dp[i - 3] + c[i - 1]])

        assert dp.logger.logs[next_log].items() >= {
            "op": Op.READ,
            "idx": {
                "name": {
                    i - 2: None,
                    i - 3: None
                }
            }
<<<<<<< HEAD
        }.items()
        assert dp.logger.logs[next_log + 1].items() >= {
=======
        }

        # Construct argmin set
        if isinstance(highlight_ans[i], list):
            name = {j: None for j in highlight_ans[i]}
        else:
            name = {highlight_ans[i]: None}
        assert dp.logger.logs[next_log + 1] == {
>>>>>>> 3c5016c8
            "op": Op.HIGHLIGHT,
            "idx": {
                "name": name
            }
        }.items()
        assert dp.logger.logs[next_log + 2].items() >= {
            "op": Op.WRITE,
            "idx": {
                "name": {
                    i: val_ans[i]
                }
            }
        }.items()
        assert dp.arr[i] == val_ans[i]
        next_log += 3


def test_multiple_arrays_logging():
    dp1 = DPArray(10, "dp_1")
    dp2 = DPArray(10, "dp_2", logger=dp1.logger)

    dp1[0] = 1
    dp2[0] = 2
    assert dp1.logger.logs[0].items() >= {
        "op": Op.WRITE,
        "idx": {
            "dp_1": {
                0: 1
            },
            "dp_2": {
                0: 2
            }
        }
    }.items()

    dp1[1] = 3
    dp2[1] = dp1[1]  # READ happens before WRITE
    assert dp1.logger.logs[0].items() >= {
        "op": Op.WRITE,
        "idx": {
            "dp_1": {
                0: 1,
                1: 3
            },
            "dp_2": {
                0: 2
            }
        }
    }.items()
    assert dp1.logger.logs[1].items() >= {
        "op": Op.READ,
        "idx": {
            "dp_1": {
                1: None
            },
            "dp_2": {}
        }
    }.items()
    assert dp1.logger.logs[2].items() >= {
        "op": Op.WRITE,
        "idx": {
            "dp_1": {},
            "dp_2": {
                1: 3
            }
        }
    }.items()
    assert len(dp1.logger.logs) == 3


@pytest.mark.parametrize("op", [Op.WRITE, Op.READ], ids=["w", "r"])
def test_same_op_and_index(op):
    """Same operation with same index does not create additional log.

    Highlight not tested since highlight operations typically require
    read operations before, which would split the logs into different 
    operation groups. 
    """
    dp = DPArray(10, "dp")

    if op == Op.WRITE:
        dp[0] = 1
        dp[0] = 2
    elif op == Op.READ:
        dp[0] = 1
        _ = dp[0]
        _ = dp[0]
    assert dp.logger.logs[0 if op == Op.WRITE else 1].items() >= {
        "op": op,
        "idx": {
            "dp": {
                0: 2 if op == Op.WRITE else None
            }
        }
    }.items()
    assert len(dp.logger.logs) == 1 if op == Op.WRITE else 2


@pytest.mark.parametrize("s", [np.s_[::2], np.s_[:2], np.s_[4:], np.s_[:6], 5],
                         ids=["a", "b", "c", "d", "e"])
def test_slice_reading(s):
    dp = DPArray(10)

    for i in range(10):
        dp[i] = i**2

    _ = dp[s]
    if isinstance(s, int):
        s = np.s_[s:s + 1]
    truth = {i: None for i in range(*s.indices(10))}
    assert dp.logger.logs[1] == {
        "op": Op.READ,
        "idx": {
            "dp_array": truth
        },
        "annotations": {
            "dp_array": []
        },
        "cell_annotations": {
            "dp_array": {}
        }
    }


def test_slice_reading_list_of_indices():
    dp = DPArray(10)
    for i in range(10):
        dp[i] = i**2

    indices = [1, 2, 3]
    _ = dp[indices]
    truth = {i: None for i in indices}
    assert dp.logger.logs[1] == {
        "op": Op.READ,
        "idx": {
            "dp_array": truth
        },
        "annotations": {
            "dp_array": []
        },
        "cell_annotations": {
            "dp_array": {}
        }
    }


@pytest.mark.parametrize("s", [np.s_[::2], np.s_[:2], np.s_[4:], np.s_[:6], 5],
                         ids=["a", "b", "c", "d", "e"])
def test_slice_logging(s):
    dp = DPArray(10)
    dp[s] = 1
    if isinstance(s, int):
        s = np.s_[s:s + 1]
    truth = {i: 1 for i in range(*s.indices(10))}
    assert dp.logger.logs[0] == {
        "op": Op.WRITE,
        "idx": {
            "dp_array": truth
        },
        "annotations": {
            "dp_array": []
        },
        "cell_annotations": {
            "dp_array": {}
        }
    }
    assert len(dp.logger.logs) == 1


@pytest.mark.parametrize("slice_1",
                         [np.s_[::2], np.s_[:2], np.s_[4:], np.s_[:6], 5],
                         ids=["a", "b", "c", "d", "e"])
@pytest.mark.parametrize("slice_2",
                         [np.s_[::2], np.s_[:2], np.s_[4:], np.s_[:6], 1],
                         ids=["a", "b", "c", "d", "e"])
def test_2d_slice_logging(slice_1, slice_2):
    dp = DPArray((10, 10))

    dp[slice_1, slice_2] = 1
    if isinstance(slice_1, int):
        slice_1 = np.s_[slice_1:slice_1 + 1]
    if isinstance(slice_2, int):
        slice_2 = np.s_[slice_2:slice_2 + 1]
    truth = {
        (i, j): 1 for i in range(*slice_1.indices(10))
        for j in range(*slice_2.indices(10))
    }
    assert dp.logger.logs[0] == {
        "op": Op.WRITE,
        "idx": {
            "dp_array": truth
        },
        "annotations": {
            "dp_array": []
        },
        "cell_annotations": {
            "dp_array": {}
        }
    }
    assert len(dp.logger.logs) == 1


def test_list_assignment():
    dp = DPArray(10)

    dp[::2] = [1, 1, 1, 1, 1]

    assert dp.logger.logs[0] == {
        "op": Op.WRITE,
        "idx": {
            "dp_array": {
                0: 1,
                2: 1,
                4: 1,
                6: 1,
                8: 1,
            }
        },
        "annotations": {
            "dp_array": []
        },
        "cell_annotations": {
            "dp_array": {}
        }
    }


def test_get_timesteps_one_array():
    dp = DPArray(3, "dp")
    dp[0] = 1
    dp[1] = 2

    timesteps = dp.get_timesteps()
    assert len(timesteps) == 1
    assert np.all(timesteps[0]["dp"]["contents"] == [1, 2, None])
    assert timesteps[0]["dp"].items() >= {
        Op.READ: set(),
        Op.WRITE: {0, 1},
        Op.HIGHLIGHT: set(),
    }.items()

    dp[1] = 3
    timesteps2 = dp.get_timesteps()
    assert len(timesteps2) == 1
    assert np.all(timesteps2[0]["dp"]["contents"] == [1, 3, None])
    assert timesteps2[0]["dp"].items() >= {
        Op.READ: set(),
        Op.WRITE: {0, 1},
        Op.HIGHLIGHT: set(),
    }.items()

    _ = dp[1]
    timesteps3 = dp.get_timesteps()
    assert len(timesteps3) == 2
    assert np.all(timesteps3[1]["dp"]["contents"] == [1, 3, None])
    assert timesteps3[1]["dp"].items() >= {
        Op.READ: {1},
        Op.WRITE: set(),
        Op.HIGHLIGHT: set(),
    }.items()

    dp[1] = 3
    timesteps4 = dp.get_timesteps()
    assert len(timesteps4) == 2
    assert np.all(timesteps4[1]["dp"]["contents"] == [1, 3, None])
    assert timesteps4[1]["dp"].items() >= {
        Op.READ: {1},
        Op.WRITE: {1},
        Op.HIGHLIGHT: set(),
    }.items()

    dp[0] = dp[1]
    timesteps5 = dp.get_timesteps()
    assert len(timesteps5) == 3
    assert np.all(timesteps5[2]["dp"]["contents"] == [3, 3, None])
    assert timesteps5[2]["dp"].items() >= {
        Op.READ: {1},
        Op.WRITE: {0},
        Op.HIGHLIGHT: set(),
    }.items()


def test_get_timesteps_two_arrays():
    dp = DPArray(3, "dp")
    dp2 = DPArray(3, "dp2", logger=dp.logger)

    dp[0] = 1
    dp[1] = 2
    dp2[0] = 2
    timesteps = dp.get_timesteps()
    assert len(timesteps) == 1
    assert np.all(timesteps[0]["dp"]["contents"] == [1, 2, None])
    assert np.all(timesteps[0]["dp2"]["contents"] == [2, None, None])
    assert timesteps[0]["dp"].items() >= {
        Op.READ: set(),
        Op.WRITE: {0, 1},
        Op.HIGHLIGHT: set(),
    }.items()
    assert timesteps[0]["dp2"].items() >= {
        Op.READ: set(),
        Op.WRITE: {0},
        Op.HIGHLIGHT: set(),
    }.items()

    _ = dp[1]
    timesteps1 = dp.get_timesteps()
    assert len(timesteps1) == 2
    assert np.all(timesteps1[1]["dp"]["contents"] == [1, 2, None])
    assert np.all(timesteps1[1]["dp2"]["contents"] == [2, None, None])
    assert timesteps1[1]["dp"].items() >= {
        Op.READ: {1},
        Op.WRITE: set(),
        Op.HIGHLIGHT: set(),
    }.items()
    assert timesteps1[1]["dp2"].items() >= {
        Op.READ: set(),
        Op.WRITE: set(),
        Op.HIGHLIGHT: set(),
    }.items()

    dp2[2] = 3
    timesteps2 = dp.get_timesteps()
    assert len(timesteps2) == 2
    assert np.all(timesteps2[1]["dp"]["contents"] == [1, 2, None])
    assert np.all(timesteps2[1]["dp2"]["contents"] == [2, None, 3])
    assert timesteps2[1]["dp"].items() >= {
        Op.READ: {1},
        Op.WRITE: set(),
        Op.HIGHLIGHT: set(),
    }.items()
    assert timesteps2[1]["dp2"].items() >= {
        Op.READ: set(),
        Op.WRITE: {2},
        Op.HIGHLIGHT: set(),
    }.items()


def test_to_timestep_2d():
    dp = DPArray((3, 3), "dp")
    dp[0, 0] = 1
    dp[1, 1] = 2

    timesteps = dp.get_timesteps()
    assert len(timesteps) == 1
    assert np.all(timesteps[0]["dp"]["contents"] ==
                  [[1, None, None], [None, 2, None], [None, None, None]])
    assert timesteps[0]["dp"].items() >= {
        Op.READ: set(),
        Op.WRITE: {(0, 0), (1, 1)},
        Op.HIGHLIGHT: set(),
    }.items()

    _ = dp[1, 1]
    timesteps1 = dp.get_timesteps()
    assert len(timesteps1) == 2
    assert np.all(timesteps1[1]["dp"]["contents"] ==
                  [[1, None, None], [None, 2, None], [None, None, None]])
    assert timesteps1[1]["dp"].items() >= {
        Op.READ: {(1, 1)},
        Op.WRITE: set(),
        Op.HIGHLIGHT: set(),
    }.items()


def test_annotation():
    dp = DPArray(10, "dp")
    dp[0] = 1
    dp[1] = 2
    dp[2] = 3
    dp.annotate("hello world")

    timesteps0 = dp.get_timesteps()
    assert len(timesteps0) == 1
    assert timesteps0[0]["dp"].items() >= {
        Op.READ: set(),
        Op.WRITE: {0, 1, 2},
        Op.HIGHLIGHT: set(),
        "annotations": ["hello world"],
        "cell_annotations": {}
    }.items()

    dp.annotate("hello world again")
    dp.annotate("bye world")
    timesteps1 = dp.get_timesteps()
    assert len(timesteps1) == 1
    assert timesteps1[0]["dp"].items() >= {
        Op.READ: set(),
        Op.WRITE: {0, 1, 2},
        Op.HIGHLIGHT: set(),
        "annotations": ["hello world", "hello world again", "bye world"],
        "cell_annotations": {}
    }.items()

    _ = dp[0]
    dp[6] = 10
    dp.annotate_cell(6, "hello cell")
    timesteps2 = dp.get_timesteps()
    assert len(timesteps2) == 2
    assert timesteps2[1]["dp"].items() >= {
        Op.READ: {0},
        Op.WRITE: {6},
        Op.HIGHLIGHT: set(),
        "annotations": [],
        "cell_annotations": {
            6: ["hello cell"]
        }
    }.items()

    dp.annotate_cell(6, "hello cell again")
    dp.annotate_cell(0, "hello cell 0")
    timesteps3 = dp.get_timesteps()
    assert len(timesteps3) == 2
    assert timesteps3[1]["dp"].items() >= {
        Op.READ: {0},
        Op.WRITE: {6},
        Op.HIGHLIGHT: set(),
        "annotations": [],
        "cell_annotations": {
            6: ["hello cell", "hello cell again"],
            0: ["hello cell 0"]
        }
    }.items()

    dp.annotate("some annotation")
    timesteps4 = dp.get_timesteps()
    assert len(timesteps4) == 2
    assert timesteps4[1]["dp"].items() >= {
        Op.READ: {0},
        Op.WRITE: {6},
        Op.HIGHLIGHT: set(),
        "annotations": ["some annotation"],
        "cell_annotations": {
            6: ["hello cell", "hello cell again"],
            0: ["hello cell 0"]
        }
    }.items()

    _ = dp[0]
    timesteps5 = dp.get_timesteps()
    assert len(timesteps5) == 3
    assert timesteps5[2]["dp"].items() >= {
        Op.READ: {0},
        Op.WRITE: set(),
        Op.HIGHLIGHT: set(),
        "annotations": [],
        "cell_annotations": {}
    }.items()<|MERGE_RESOLUTION|>--- conflicted
+++ resolved
@@ -265,8 +265,7 @@
 
     # Comparing dp[0] with a constant.
     dp[1] = dp.min([0, None], [dp[0], c[1]])
-<<<<<<< HEAD
-    assert dp.logger.logs[1].items() >= {
+    assert dp.logger.logs[1] >= {
         "op": Op.READ,
         "idx": {
             "name": {
@@ -274,19 +273,6 @@
             }
         }
     }.items()
-    assert dp.logger.logs[2].items() >= {
-        "op": Op.WRITE,
-        "idx": {
-            "name": {
-                1: 6
-            }
-        }
-    }.items()
-
-    dp[2] = dp.min([0, 1], [dp[0] + c[2], dp[1]])
-    assert dp.logger.logs[3].items() >= {
-=======
-    assert dp.logger.logs[1] == {"op": Op.READ, "idx": {"name": {0: None}}}
     assert dp.logger.logs[2] == {
         "op": Op.HIGHLIGHT,
         "idx": {
@@ -295,11 +281,17 @@
             }
         }
     }
-    assert dp.logger.logs[3] == {"op": Op.WRITE, "idx": {"name": {1: 6}}}
+    assert dp.logger.logs[3] >= {
+        "op": Op.WRITE,
+        "idx": {
+            "name": {
+                1: 6
+            }
+        }
+    }.items()
 
     dp[2] = dp.min([0, 1], [dp[0] + c[2], dp[1]])
-    assert dp.logger.logs[4] == {
->>>>>>> 3c5016c8
+    assert dp.logger.logs[4] >= {
         "op": Op.READ,
         "idx": {
             "name": {
@@ -307,7 +299,6 @@
                 1: None
             }
         }
-<<<<<<< HEAD
     }.items()
     assert dp.logger.logs[4].items() >= {
         "op": Op.HIGHLIGHT,
@@ -325,11 +316,6 @@
             }
         }
     }.items()
-=======
-    }
-    assert dp.logger.logs[5] == {"op": Op.HIGHLIGHT, "idx": {"name": {1: None}}}
-    assert dp.logger.logs[6] == {"op": Op.WRITE, "idx": {"name": {2: 6}}}
->>>>>>> 3c5016c8
 
     next_log = 7
     for i in range(3, 8):
@@ -349,19 +335,15 @@
                     i - 3: None
                 }
             }
-<<<<<<< HEAD
         }.items()
-        assert dp.logger.logs[next_log + 1].items() >= {
-=======
-        }
 
         # Construct argmin set
         if isinstance(highlight_ans[i], list):
             name = {j: None for j in highlight_ans[i]}
         else:
             name = {highlight_ans[i]: None}
-        assert dp.logger.logs[next_log + 1] == {
->>>>>>> 3c5016c8
+        assert dp.logger.logs[next_log + 1].items() >= {
+
             "op": Op.HIGHLIGHT,
             "idx": {
                 "name": name
