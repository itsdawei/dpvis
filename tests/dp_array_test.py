--- conflicted
+++ resolved
@@ -150,7 +150,58 @@
     assert isinstance(dp[0], dp.dtype)
     assert dp.dtype == dp.arr.dtype
 
-<<<<<<< HEAD
+
+# Logger related tests #
+
+
+def test_constructor_custom_logger():
+    logger = Logger()
+    dp1 = DPArray(10, "dp1", logger=logger)
+    dp2 = DPArray(10, "dp2", logger=logger)
+    assert dp1.logger == dp2.logger == logger
+    assert logger.array_names == {"dp1", "dp2"}
+
+
+def test_constructor_default_logger():
+    dp1 = DPArray(10, "dp1")
+    dp2 = DPArray(10, "dp2", logger=dp1.logger)
+    assert dp1.logger == dp2.logger
+    assert dp1.logger.array_names == {"dp1", "dp2"}
+
+
+@pytest.mark.parametrize("s", [np.s_[::2], np.s_[:2], np.s_[4:], np.s_[:6], 5],
+                         ids=["a", "b", "c", "d", "e"])
+def test_slice_logging(s):
+    dp = DPArray(10)
+
+    dp[s] = 1
+    if isinstance(s, int):
+        s = np.s_[s:s + 1]
+    truth = set(i for i in range(*s.indices(10)))
+    assert dp.logger.logs[0] == {"op": Op.WRITE, "idx": {"dp_array": truth}}
+    assert len(dp.logger.logs) == 1
+
+
+@pytest.mark.parametrize("slice_1",
+                         [np.s_[::2], np.s_[:2], np.s_[4:], np.s_[:6], 5],
+                         ids=["a", "b", "c", "d", "e"])
+@pytest.mark.parametrize("slice_2",
+                         [np.s_[::2], np.s_[:2], np.s_[4:], np.s_[:6], 1],
+                         ids=["a", "b", "c", "d", "e"])
+def test_2d_slice_logging(slice_1, slice_2):
+    dp = DPArray((10, 10))
+
+    dp[slice_1, slice_2] = 1
+    if isinstance(slice_1, int):
+        slice_1 = np.s_[slice_1:slice_1 + 1]
+    if isinstance(slice_2, int):
+        slice_2 = np.s_[slice_2:slice_2 + 1]
+    truth = {(i, j)
+             for i in range(*slice_1.indices(10))
+             for j in range(*slice_2.indices(10))}
+    assert dp.logger.logs[0] == {"op": Op.WRITE, "idx": {"dp_array": truth}}
+    assert len(dp.logger.logs) == 1
+
 # @pytest.mark.parametrize("shape", [(5), (5, 3), (3, 4 ,5)])
 # @pytest.mark.parametrize("dtype", [np.float32, np.float64, np.float32], ids=["f", "d", "f"])
 # @pytest.mark.parametrize("indices", [
@@ -183,56 +234,3 @@
 
 
 
-=======
-
-# Logger related tests #
-
-
-def test_constructor_custom_logger():
-    logger = Logger()
-    dp1 = DPArray(10, "dp1", logger=logger)
-    dp2 = DPArray(10, "dp2", logger=logger)
-    assert dp1.logger == dp2.logger == logger
-    assert logger.array_names == {"dp1", "dp2"}
-
-
-def test_constructor_default_logger():
-    dp1 = DPArray(10, "dp1")
-    dp2 = DPArray(10, "dp2", logger=dp1.logger)
-    assert dp1.logger == dp2.logger
-    assert dp1.logger.array_names == {"dp1", "dp2"}
-
-
-@pytest.mark.parametrize("s", [np.s_[::2], np.s_[:2], np.s_[4:], np.s_[:6], 5],
-                         ids=["a", "b", "c", "d", "e"])
-def test_slice_logging(s):
-    dp = DPArray(10)
-
-    dp[s] = 1
-    if isinstance(s, int):
-        s = np.s_[s:s + 1]
-    truth = set(i for i in range(*s.indices(10)))
-    assert dp.logger.logs[0] == {"op": Op.WRITE, "idx": {"dp_array": truth}}
-    assert len(dp.logger.logs) == 1
-
-
-@pytest.mark.parametrize("slice_1",
-                         [np.s_[::2], np.s_[:2], np.s_[4:], np.s_[:6], 5],
-                         ids=["a", "b", "c", "d", "e"])
-@pytest.mark.parametrize("slice_2",
-                         [np.s_[::2], np.s_[:2], np.s_[4:], np.s_[:6], 1],
-                         ids=["a", "b", "c", "d", "e"])
-def test_2d_slice_logging(slice_1, slice_2):
-    dp = DPArray((10, 10))
-
-    dp[slice_1, slice_2] = 1
-    if isinstance(slice_1, int):
-        slice_1 = np.s_[slice_1:slice_1 + 1]
-    if isinstance(slice_2, int):
-        slice_2 = np.s_[slice_2:slice_2 + 1]
-    truth = {(i, j)
-             for i in range(*slice_1.indices(10))
-             for j in range(*slice_2.indices(10))}
-    assert dp.logger.logs[0] == {"op": Op.WRITE, "idx": {"dp_array": truth}}
-    assert len(dp.logger.logs) == 1
->>>>>>> 05cad849
