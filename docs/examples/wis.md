--- conflicted
+++ resolved
@@ -1,9 +1,5 @@
 # Weighted Interval Scheduling
 
-<<<<<<< HEAD
-
-
-=======
 - Given $N$ intervals, where interval $i$ starts at $s_i$, finishes at $f_i$,
   and has weight $v_i$.
 - Two intervals are compatible if they don't overlap.
@@ -67,7 +63,6 @@
         OPT[i] = max(a[2] + OPT[p[i]], OPT[i - 1])
 
     return OPT[N]
->>>>>>> c48cd528
 ```
 
 To visualize the dynamic program, replace the python lists with `DPArray`
