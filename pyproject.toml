--- conflicted
+++ resolved
@@ -37,11 +37,8 @@
 mkdocstrings = { version = "^0.23.0",  extras = ["python"] }
 mkdocs-gen-files = "^0.5.0"
 mkdocs-autorefs = "^0.5.0"
-<<<<<<< HEAD
 mkdocs-jupyter = "^0.24.6"
-=======
 mkdocs-git-revision-date-localized-plugin = "^1.2.4"
->>>>>>> 800e6b81
 
 [build-system]
 requires = ["poetry-core"]
