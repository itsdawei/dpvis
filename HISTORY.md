# HISTORY

## 0.0.0
- Visualizer works for 2d DPArrays (#16)
- Add a visualizer for DPArray (#15)
- Documentation with mkdocs (#7)
- Setup automated test-runners
    - mkdocs (#7)
    - pytest (#5)
- Add Logger to DPArray class (#4)
- Create ``Logger`` class (#4)
  - Add Value field to Logger class for tracking (#10)
  - Add to_timestep method to Logger class (#11)
  - Add print_timesteps method to Logger class (#13)
- Setup automated test-runners (#5)
    - Reduce GitHub Action usage (#9)
- Remove int support (#4)
- Create ``DPArray`` class (#3)
<<<<<<< HEAD
    - Enable reading with slices (#14)
    - Add error handling for __get_item__ (#15)
    - Add max/min functionality (#12, #17)
=======
  - Add max/min functionality to dp class (#12)
  - Add error handling for __get_item__ (#15)
  - Enable reading with slices (#14), writing with slices (#18)
>>>>>>> 0b3cbd9c
- Initial project setup (#1, #2)<|MERGE_RESOLUTION|>--- conflicted
+++ resolved
@@ -16,13 +16,7 @@
     - Reduce GitHub Action usage (#9)
 - Remove int support (#4)
 - Create ``DPArray`` class (#3)
-<<<<<<< HEAD
-    - Enable reading with slices (#14)
-    - Add error handling for __get_item__ (#15)
-    - Add max/min functionality (#12, #17)
-=======
-  - Add max/min functionality to dp class (#12)
+  - Add max/min functionality to dp class (#12, #17)
   - Add error handling for __get_item__ (#15)
   - Enable reading with slices (#14), writing with slices (#18)
->>>>>>> 0b3cbd9c
 - Initial project setup (#1, #2)