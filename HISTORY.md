--- conflicted
+++ resolved
@@ -3,16 +3,12 @@
 ## 0.1.0
 
 ### API
-<<<<<<< HEAD
 - Traceback path and solution construction in demos (#30)
-=======
-
 - Make `create_figure` return a `Figure` object (#34, #35)
 - Add support for displaying multiple arrays (#23, #32)
 - Improve Front-end Callback Structure (#31)
 - Implement object-oriented API (#28)
 - Implemented self testing of values (#22)
->>>>>>> b3f94116
 - Traceback solution verification and visualization (#24)
 - Display dependencies on click (#25, #26)
 - Migrate from graph objects to Dash (#20)
