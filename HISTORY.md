--- conflicted
+++ resolved
@@ -53,12 +53,7 @@
 
 ### Documentation
 
-<<<<<<< HEAD
-- Update installation instruction (#54)
-=======
 - Update installation instruction (#54, #55)
-- Add WIS (#53)
->>>>>>> 1ae8f6ef
 - Add "tutorials" and "examples" to documentation (#52)
 - Host documentation on readthedocs (#51)
 - Excavation and Matrix Traversal examples (#19, #21)
