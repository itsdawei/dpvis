--- conflicted
+++ resolved
@@ -4,11 +4,8 @@
 
 ### API
 
-<<<<<<< HEAD
 - Self-testing mode perists over multiple timesteps (#43)
-=======
 - Add annotation functionality (#36)
->>>>>>> 2ab13c7e
 - Add to test queue based on selected tests checklist (#41)
 - Combine "Correct!" and "Incorrect!" alert (#40)
 - Execute self-tests sequentially (#39)
