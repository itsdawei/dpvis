--- conflicted
+++ resolved
@@ -4,11 +4,8 @@
 
 ### API
 
-<<<<<<< HEAD
 - Add annotation functionality (#36)
-=======
 - Execute self-tests sequentially (#39)
->>>>>>> d70b363c
 - Add sidebar in UI (#33)
 - Show extra description of the DP (#33)
 - Make `create_figure` return a `Figure` object (#34, #35)
