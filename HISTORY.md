--- conflicted
+++ resolved
@@ -2,16 +2,13 @@
 
 ## 0.0.0
 
-<<<<<<< HEAD
 - Documentation with mkdocs (#7)
 - Setup automated test-runners
     - mkdocs (#7)
     - pytest (#5)
-=======
 - Added Logger to DPArray class (#4)
 - Create ``Logger`` class (#4)
 - Setup automated test-runners (#5)
->>>>>>> 05cad849
 - Remove int support (#4)
 - Create ``DPArray`` class (#3)
 - Initial project setup (#1, #2)