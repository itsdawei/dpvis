--- conflicted
+++ resolved
@@ -4,11 +4,9 @@
 
 ### API
 
-<<<<<<< HEAD
-- Working sidebar and recurrences (#33)
-=======
+- Add sidebar in UI (#33)
+- Show extra description of the DP (#33)
 - Make `create_figure` return a `Figure` object (#34)
->>>>>>> ef782d58
 - Add support for displaying multiple arrays (#23, #32)
 - Improve Front-end Callback Structure (#31)
 - Implement object-oriented API (#28)
