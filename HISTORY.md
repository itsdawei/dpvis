# HISTORY

## 0.1.0

### API
<<<<<<< HEAD
- Add support for displaying multiple arrays(#23)
=======

- Improve Front-end Callback Structure (#31)
- Implement object-oriented API (#28)
- Implemented self testing of values (#22)
>>>>>>> 3f3f6569
- Traceback solution verification and visualization (#24)
- Display dependencies on click (#25, #26)
- Migrate from graph objects to Dash (#20)
- Enable arrow keys for time travel (#20)
- Remove "null" text in empty cells (#21)
- Make heatmap colorbar a legend for the colors (#21)
- Enable plotly builtin colorscales for visualizer (#21)
- Implement highlighting for visualizer (#19)
- Enable writing with slices (#18)
- Implement `visualize` module for 1D and 2D arrays (#16)
- Raises warning when accessing array out-of-bounds (#15)
- Enable reading with slices (#14)
- Implement method to print timesteps of the logger (#13)
- Add max/min method in `DPArray`(#12, #17)
- Implement method to convert `Logger` object to a timestep action on the
  array (#11)
- Add `Value` field to Logger class for tracking (#10)
- Add Logger to DPArray class (#4)
- Create `Logger` class (#4)
- Remove integer support in `DPArray`(#6)
- Create `DPArray` class (#3)
- Initial project setup (#1, #2)

### Documentation

- Excavation and Matrix Traversal examples (#19, #21)
- Documentation with mkdocs (#7)

### Improvements

- Migrate to poetry (#21)
- Setup automated test-runners (#5)
  - Reduce GitHub Action usage (#9)
  - mkdocs (#7)
  - pytest (#5)<|MERGE_RESOLUTION|>--- conflicted
+++ resolved
@@ -3,14 +3,11 @@
 ## 0.1.0
 
 ### API
-<<<<<<< HEAD
+
 - Add support for displaying multiple arrays(#23)
-=======
-
 - Improve Front-end Callback Structure (#31)
 - Implement object-oriented API (#28)
 - Implemented self testing of values (#22)
->>>>>>> 3f3f6569
 - Traceback solution verification and visualization (#24)
 - Display dependencies on click (#25, #26)
 - Migrate from graph objects to Dash (#20)
