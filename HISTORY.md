# HISTORY

## 0.1.0

### Examples

- Add strange pointer (LC 664) (#73)
- Add edit distance (#49, #66, #71)
- Add weighted interval scheduling (#53, #69)

### API

- Fixing colors in test mode tutorial to account for max/min (#65)
- Adding a test mode tutorial (#64)
- Adding more descriptive alerts in test mode (#57)
- Fix hover-text for 1D arrays (#58)
- Allow `int` dtype for `DPArray` (#53)
- Self-testing mode perists over multiple timesteps (#43)
- Add annotation functionality (#36, #50)
- Add to test queue based on selected tests checklist (#41)
- Combine "Correct!" and "Incorrect!" alert (#40)
- Execute self-tests sequentially (#39)
- Add sidebar in UI (#33)
- Show extra description of the DP (#33)
- Make `create_figure` return a `Figure` object (#34, #35)
- Add support for displaying multiple arrays (#23, #32)
- Improve Front-end Callback Structure (#31, #37)
- Implement object-oriented API (#28)
- Implemented self testing of values (#22)
- Traceback solution verification and visualization (#24)
- Display dependencies on click (#25, #26)
- Migrate from graph objects to Dash (#20)
- Enable arrow keys for time travel (#20)
- Remove "null" text in empty cells (#21)
- Make heatmap colorbar a legend for the colors (#21)
- Enable plotly builtin colorscales for visualizer (#21)
- Implement highlighting for visualizer (#19)
- Enable writing with slices (#18)
- Implement `visualize` module for 1D and 2D arrays (#16)
- Raises warning when accessing array out-of-bounds (#15)
- Enable reading with slices (#14)
- Implement method to print timesteps of the logger (#13)
- Add max/min method in `DPArray`(#12, #17, #44)
- Implement method to convert `Logger` object to a timestep action on the
  array (#11)
- Add `Value` field to Logger class for tracking (#10)
- Add Logger to DPArray class (#4)
- Create `Logger` class (#4)
- Remove integer support in `DPArray`(#6)
- Create `DPArray` class (#3)
- Initial project setup (#1, #2)

### Style

- Remove colorbars in auxiliary heatmaps (#48)
- `HIGHLIGHT` -> `MAXMIN` (#47)
- Toggle style of test mode button (#45)

### Documentation

<<<<<<< HEAD
- Improve Getting Started (#72)
=======
- Update WIS with live demo (#76)
- Semi-automatic live demo deployment to Google Cloud Run (#74, #75)
>>>>>>> aef66129
- Show last edited time on page (#70)
- Dark mode (#70)
- Update installation instruction (#54, #55, #68)
- Add "tutorials" and "examples" to documentation (#52)
- Host documentation on readthedocs (#51)
- Excavation and Matrix Traversal examples (#19, #21)
- Documentation with mkdocs (#7)

### Improvements

- Migrate to poetry (#21)
- Setup automated test-runners (#5)
  - Reduce GitHub Action usage (#9)
  - mkdocs (#7)
  - pytest (#5)<|MERGE_RESOLUTION|>--- conflicted
+++ resolved
@@ -58,12 +58,9 @@
 
 ### Documentation
 
-<<<<<<< HEAD
 - Improve Getting Started (#72)
-=======
 - Update WIS with live demo (#76)
 - Semi-automatic live demo deployment to Google Cloud Run (#74, #75)
->>>>>>> aef66129
 - Show last edited time on page (#70)
 - Dark mode (#70)
 - Update installation instruction (#54, #55, #68)
