--- conflicted
+++ resolved
@@ -4,12 +4,9 @@
 
 ### API
 
-<<<<<<< HEAD
 - Add annotation functionality (#36)
-=======
 - Add to test queue based on selected tests checklist (#41)
 - Combine "Correct!" and "Incorrect!" alert (#40)
->>>>>>> 7e76cdb0
 - Execute self-tests sequentially (#39)
 - Add sidebar in UI (#33)
 - Show extra description of the DP (#33)
