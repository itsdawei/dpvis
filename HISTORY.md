--- conflicted
+++ resolved
@@ -2,11 +2,8 @@
 
 ## 0.0.0
 
-<<<<<<< HEAD
 - Create ``Logger`` class (#4)
-=======
 - Setup automated test-runners (#5)
 - Remove int support (#4)
->>>>>>> 3f482ca2
 - Create ``DPArray`` class (#3)
 - Initial project setup (#1, #2)