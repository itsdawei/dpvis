--- conflicted
+++ resolved
@@ -4,11 +4,8 @@
 
 ### API
 
-<<<<<<< HEAD
 - Adding more descriptive alerts in test mode (#57)
-=======
 - Fix hover-text for 1D arrays (#58)
->>>>>>> 7f48496c
 - Allow `int` dtype for `DPArray` (#53)
 - Self-testing mode perists over multiple timesteps (#43)
 - Add annotation functionality (#36, #50)
