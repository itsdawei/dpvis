# HISTORY

## 0.1.0

### Examples

- Add edit distance (#49, #66)
- Add weighted interval scheduling (#53)

### API

<<<<<<< HEAD
- Extract callback attachment to a different module (#63)
=======
- Fixing colors in test mode tutorial to account for max/min (#65)
- Adding a test mode tutorial (#64)
>>>>>>> e710f41a
- Adding more descriptive alerts in test mode (#57)
- Fix hover-text for 1D arrays (#58)
- Allow `int` dtype for `DPArray` (#53)
- Self-testing mode perists over multiple timesteps (#43)
- Add annotation functionality (#36, #50)
- Add to test queue based on selected tests checklist (#41)
- Combine "Correct!" and "Incorrect!" alert (#40)
- Execute self-tests sequentially (#39)
- Add sidebar in UI (#33)
- Show extra description of the DP (#33)
- Make `create_figure` return a `Figure` object (#34, #35)
- Add support for displaying multiple arrays (#23, #32)
- Improve Front-end Callback Structure (#31, #37)
- Implement object-oriented API (#28)
- Implemented self testing of values (#22)
- Traceback solution verification and visualization (#24)
- Display dependencies on click (#25, #26)
- Migrate from graph objects to Dash (#20)
- Enable arrow keys for time travel (#20)
- Remove "null" text in empty cells (#21)
- Make heatmap colorbar a legend for the colors (#21)
- Enable plotly builtin colorscales for visualizer (#21)
- Implement highlighting for visualizer (#19)
- Enable writing with slices (#18)
- Implement `visualize` module for 1D and 2D arrays (#16)
- Raises warning when accessing array out-of-bounds (#15)
- Enable reading with slices (#14)
- Implement method to print timesteps of the logger (#13)
- Add max/min method in `DPArray`(#12, #17, #44)
- Implement method to convert `Logger` object to a timestep action on the
  array (#11)
- Add `Value` field to Logger class for tracking (#10)
- Add Logger to DPArray class (#4)
- Create `Logger` class (#4)
- Remove integer support in `DPArray`(#6)
- Create `DPArray` class (#3)
- Initial project setup (#1, #2)

### Style

- Remove colorbars in auxiliary heatmaps (#48) 
- `HIGHLIGHT` -> `MAXMIN` (#47)
- Toggle style of test mode button (#45)

### Documentation

- Update installation instruction (#54, #55)
- Add "tutorials" and "examples" to documentation (#52)
- Host documentation on readthedocs (#51)
- Excavation and Matrix Traversal examples (#19, #21)
- Documentation with mkdocs (#7)

### Improvements

- Migrate to poetry (#21)
- Setup automated test-runners (#5)
  - Reduce GitHub Action usage (#9)
  - mkdocs (#7)
  - pytest (#5)<|MERGE_RESOLUTION|>--- conflicted
+++ resolved
@@ -9,12 +9,9 @@
 
 ### API
 
-<<<<<<< HEAD
 - Extract callback attachment to a different module (#63)
-=======
 - Fixing colors in test mode tutorial to account for max/min (#65)
 - Adding a test mode tutorial (#64)
->>>>>>> e710f41a
 - Adding more descriptive alerts in test mode (#57)
 - Fix hover-text for 1D arrays (#58)
 - Allow `int` dtype for `DPArray` (#53)
