"""This file provides the visualizer for the DPArray class."""
import copy
from enum import IntEnum

import dash
import dash_bootstrap_components as dbc
import numpy as np
import plotly.graph_objs as go
from dash import Dash, Input, Output, State, ctx, dcc, html
from plotly.colors import get_colorscale, sample_colorscale

from dp import DPArray
from dp._index_converter import _indices_to_np_indices
from dp._logger import Op


class CellType(IntEnum):
    """CellType determines the color of elements in the DP array.

    EMPTY and FILLED are always white and grey, respectively. The other colors
    are defined by a builtin colorscale of plotly (defaults to Sunset).
    """
    EMPTY = 0
    FILLED = 1
    HIGHLIGHT = 2
    READ = 3
    WRITE = 4


def _get_colorbar_kwargs(name):
    """Get colorscale for the DP array visualization.

    Args:
        name (str): Name of built-in colorscales in plotly. See
            named_colorscales for the built-in colorscales.

    Returns:
        dict: kwargs for the colorbar.
    """
    n = len(CellType)
    x = np.linspace(0, 1, n + 1)

    # Round the linspace to account for Python FP error.
    x = np.round(x, decimals=5)

    val = np.repeat(x, 2)[1:-1]

    # Assign colors for each cell type.
    color = sample_colorscale(get_colorscale(name), samplepoints=n)
    color[0] = "rgb(255,255,255)"  # white
    color[1] = "rgb(220,220,220)"  # grey

    # Colorscale for the colorbar.
    color = np.repeat(color, 2)

    return {
        "zmin": 0,
        "zmax": n,
        "colorscale": list(zip(val, color)),
        "colorbar": {
            "orientation": "h",
            "ticklabelposition": "inside",
            "tickvals": np.array(list(CellType)) + 0.5,
            "ticktext": [c.name for c in CellType],
            "tickfont": {
                "color": "black",
                "size": 20,
            },
            "thickness": 20,
        }
    }


def display(array,
            row_labels=None,
            column_labels=None,
            description=None,
            colorscale_name="Sunset"):
    """Creates an interactive display of the given DPArray in a webpage.

    Using a slider and buttons for time travel. This UI has interactive
    testing as well as the figure.

    Args:
        array (DPArray): DParray to be visualized.
        row_labels (list of str): Row labels of the DP array.
        column_labels (list of str): Column labels of the DP array.
        description (str): Markdown of the description for the DPArray.
        colorscale_name (str): Name of built-in colorscales in plotly. See
            plotly.colors.named_colorscales for the built-in colorscales.
    """
    visualizer = Visualizer()
    visualizer.add_array(array,
                         column_labels=column_labels,
                         row_labels=row_labels,
                         description=description,
                         colorscale_name=colorscale_name)
    visualizer.show()


class Visualizer:
    """Visualizer class.

    Attributes:
        _arrays (list of DPArray): Contains the values of the DP array.
        _primary_name (string): Name of the primary array.
        _graph_metadata (dict): A dictionary of metadata for each array.
            The dictionary has the following format:
            {
                array_name: {
                        arr: ,
                        t_dependency: ,
                        t_highlight: ,
                        t_heatmap: ,
                        ...
                },
                ...
            }
    """

    def __init__(self):
        """Initialize Visualizer object."""
        self._primary = None
        self._graph_metadata = {}

        # https://dash-bootstrap-components.opensource.faculty.ai/docs/themes/
        # If we use a dark theme, make the layout background transparent
        themes = [dbc.themes.LUX]

        # Create Dash App.
        self._app = Dash(
            __name__,
            # name="dynvis: Dynamic Program Visualization",
            external_stylesheets=themes,
            prevent_initial_callbacks=True)

    def add_array(self,
                  arr,
                  column_labels=None,
                  row_labels=None,
                  description="",
                  colorscale_name="Sunset"):
        """Add a DPArray to the visualization."""
        # TODO: @David Docstrings
        if not isinstance(arr, DPArray):
            raise TypeError("Array must be DPArray")

        # First array is the primary array.
        if self._primary is None:
            self._primary = arr.array_name

        self._graph_metadata[arr.array_name] = {
            "arr": arr,
            "description": description,
            "figure_kwargs": {
                "column_labels": column_labels or [],
                "row_labels": row_labels or [],
                "colorscale_name": colorscale_name,
            }
        }

        logger = self._graph_metadata[self._primary]["arr"].logger
        if logger is not arr.logger:
            raise ValueError("Added arrays should have the same"
                             "logger")

    def _parse_timesteps(self, arr):
        """Parse the timesteps of the logger."""
        timesteps = arr.get_timesteps()
        t = len(timesteps)

        name = arr.array_name

        # Height and width of the array.
        if len(arr.shape) == 1:
            h, w = 1, *arr.shape
            # Convert 1D timestep to 2D timestep.
            for i, timestep in enumerate(timesteps):
                t_arr = timestep[name]
                t_arr["contents"] = np.expand_dims(t_arr["contents"], 0)
                for op in Op:
                    new_op_coords = {(0, idx) for idx in t_arr[op]}
                    t_arr[op] = new_op_coords
                t_arr["cell_annotations"] = {
                    (0, idx): annotation
                    for idx, annotation in t_arr["cell_annotations"].items()
                }
        else:
            h, w = arr.shape

        # Constructing the color and value matrix for each timestep.
        # Initializes to CellType.EMPTY
        t_color_matrix = np.zeros((t, h, w))
        t_value_matrix = np.empty((t, h, w))
        # For each cell, stores its dependency.
        t_read_matrix = np.empty((t, h, w), dtype="object")
        t_highlight_matrix = np.empty((t, h, w), dtype="object")
        # Boolean mask of which cell is written to at timestep t.
        t_write_matrix = np.zeros((t, h, w), dtype="bool")
        # Array annotation for each timestep.
        t_annotations = np.full(t, "", dtype="object")
        # Cell annotation for each cell at every timestep.
        t_cell_annotations = np.full((t, h, w), "", dtype="object")
        for i, timestep in enumerate(timesteps):
            t_arr = timestep[name]
            mask = np.isnan(t_arr["contents"].astype(float))
            t_color_matrix[i][np.nonzero(~mask)] = CellType.FILLED
            t_color_matrix[i][_indices_to_np_indices(
                t_arr[Op.READ])] = CellType.READ
            t_color_matrix[i][_indices_to_np_indices(
                t_arr[Op.WRITE])] = CellType.WRITE
            t_color_matrix[i][_indices_to_np_indices(
                t_arr[Op.HIGHLIGHT])] = CellType.HIGHLIGHT
            t_value_matrix[i] = t_arr["contents"]
            t_annotations[i] = t_arr["annotations"]
            cell_annotations = t_arr["cell_annotations"]
            if cell_annotations:
                t_cell_annotations[i][_indices_to_np_indices(
                    cell_annotations)] = list(cell_annotations.values())

            for write_idx in t_arr[Op.WRITE]:
                indices = (np.s_[i:], *write_idx)
                t_read_matrix[indices] = t_arr[Op.READ]
                t_highlight_matrix[indices] = t_arr[Op.HIGHLIGHT]
                t_write_matrix[i][write_idx] = True

        return {
            "t_color_matrix": t_color_matrix,
            "t_value_matrix": t_value_matrix,
            "t_read_matrix": t_read_matrix,
            "t_write_matrix": t_write_matrix,
            "t_highlight_matrix": t_highlight_matrix,
            "t_annotations": t_annotations,
            "t_cell_annotations": t_cell_annotations,
        }

    def _show_figure_trace(self, figure, i):
        """Make exactly one trace of the figure visible.

        Args:
            figure (plotly.go.Figure): The ith trace from this figure will be
                visible, while all the other traces will be hidden.
            i (int): The index of the trace that will be shown.

        Returns:
            plotly.go.Figure: Figure after the trace is shown.
        """
        return figure.update_traces(visible=False).update_traces(visible=True,
                                                                 selector=i)

    def _create_figure(self, arr, colorscale_name="Sunset"):
        """Create a figure for an array.

        Args:
            arr (DPArray): DParray to be visualized.
            show (bool): Whether to show figure. Defaults to true.
            colorscale_name (str): Name of built-in colorscales in plotly. See
                plotly.colors.named_colorscales for the built-in colorscales.

        Returns:
            plotly.go.figure: Figure of DPArray as it is filled out by the
                recurrence.
        """
        name = arr.array_name
        self._graph_metadata[name].update(self._parse_timesteps(arr))

        metadata = self._graph_metadata[name]
        kwargs = metadata["figure_kwargs"]

        t_value_matrix = metadata["t_value_matrix"]
        t_color_matrix = metadata["t_color_matrix"]
        t_read_matrix = metadata["t_read_matrix"]
        t_cell_annotations = metadata["t_cell_annotations"]

        h, w = t_value_matrix.shape[1], t_value_matrix.shape[2]

        # Extra hovertext info:
        # <br>Value: {value_text}<br>Dependencies: {deps_text}
        # (if cell annotation present:) <br>{annotation}
        value_text = np.where(np.isnan(t_value_matrix.astype(float)), "",
                              t_value_matrix.astype("str"))
        extra_hovertext = np.char.add("<br>Value: ", value_text)

        # Add cell dependencies.
        deps_text = np.where(t_read_matrix == set(), "{}",
                             t_read_matrix.astype("str"))
        extra_hovertext = np.char.add(extra_hovertext, "<br>Dependencies: ")
        extra_hovertext = np.char.add(extra_hovertext, deps_text)

        # Add cell annotations.
        br = np.where(t_cell_annotations == "", "", "<br>")
        extra_hovertext = np.char.add(extra_hovertext, br)
        annotation_hovertext = t_cell_annotations.astype("str")
        extra_hovertext = np.char.add(extra_hovertext, annotation_hovertext)

        # Remove extra info for empty cells.
        extra_hovertext[t_color_matrix == CellType.EMPTY] = ""

        # Create the figure.
        column_alias = dict(enumerate(kwargs["column_labels"]))
        row_alias = dict(enumerate(kwargs["row_labels"]))
        figure = go.Figure(
            layout={
                "title": arr.array_name,
                "title_x": 0.5,
                "xaxis": {
                    "tickmode": "array",
                    "tickvals": np.arange(w),
                    "labelalias": column_alias,
                    "showgrid": False,
                    "zeroline": False,
                },
                "yaxis": {
                    "tickmode": "array",
                    "tickvals": np.arange(h),
                    "labelalias": row_alias,
                    "showgrid": False,
                    "zeroline": False
                },
                "coloraxis": {
                    "showscale": False
                },
                "clickmode": "event+select",
                "hoverlabel": {
                    "namelength": -1,
                },
            })

        for color, val, extra in zip(t_color_matrix, value_text,
                                     extra_hovertext):
            figure.add_heatmap(
                z=color,
                text=val,
                texttemplate="%{text}",
                textfont={"size": 20},
                customdata=extra,
                hovertemplate="<b>%{y}, %{x}</b>%{customdata}<extra></extra>",
                **_get_colorbar_kwargs(colorscale_name),
                xgap=1,
                ygap=1,
                visible=False,
            )

        return self._show_figure_trace(figure, 0)

    def _attach_callbacks(self):
        """Attach callbacks."""
        values = self._graph_metadata[self._primary]["t_value_matrix"]
        t_write_matrix = self._graph_metadata[self._primary]["t_write_matrix"]
        t_read_matrix = self._graph_metadata[self._primary]["t_read_matrix"]

        main_figure = self._graph_metadata[self._primary]["figure"]

        output_figure = [
            Output(name, "figure", allow_duplicate=True)
            for name in self._graph_metadata
        ]

        def make_tests(t, selected_tests):
            print("[CALLBACK] helper")
            # On the last timestep, turn off self testing.
            if t == len(values) - 1:
                return {"tests": []}

            # Create list of write indices for t+1.
            write_mask = t_write_matrix[t + 1]
            all_writes = np.transpose(np.nonzero(write_mask))

            # Create list of dependencies for t+1.
            # Any all writes have the same reads on the same timestep, so we
            # arbitrarily pick the first one.
            all_reads = list(t_read_matrix[t + 1][write_mask][0])

            # Populate test_q according to what tests are selected.
            test_q = []

            if "What is the next cell?" in selected_tests:
                # Write test.
                test_q.append({
                    "truth": all_writes,
                    "render": [],
                    "color": CellType.WRITE,
                    "expected_triggered_id": self._primary,
                    "tip":
                        "What cells are written to in the next frame? (Click "
                        "in any order)"
                })

            if "What are its dependencies?" in selected_tests:
                # Read test.
                test_q.append({
                    "truth": all_reads,
                    "render": [],
                    "color": CellType.READ,
                    "expected_triggered_id": self._primary,
                    "tip": "What cells are read for the next timestep? (Click "
                           "in any order)"
                })

            if "What is its value?" in selected_tests:
                # Value tests.
                for x, y in zip(*np.nonzero(write_mask)):
                    test_q.append({
                        "truth": [values[t + 1][x][y]],
                        "render": [(x, y)],
                        "color": CellType.WRITE,
                        "expected_triggered_id": "user-input",
                        "tip": f"What is the value of cell ({x}, {y})?"
                    })
            return {"tests": test_q}

        @self.app.callback(output_figure, Input("slider", "value"),
                           State("test-info", "data"))
        def update_figure(t, info):
            """Update each graph based on the slider value."""
            print("[CALLBACK] update_figure")
            # Edge case: in self testing mode and ran out of tests.
            if t > len(values):
                return dash.no_update

            next_figures = [
                self._show_figure_trace(metadata["figure"], t)
                for metadata in self._graph_metadata.values()
            ]

<<<<<<< HEAD
            # Slider changed
            if not info["tests"]:
                # Not in self testing mode, update all figures
                return next_figures

            # Case: Finished all tests of previous input, change slider and then display tests.
            # Change the main figure, which is the first figure in next_figures list
            # TODO: This is not the right way to do things since dicts are usually not ordered
            next_figures[0], _ = display_tests(info, t)

            return next_figures
=======
        @self.app.callback(Output("array-annotation", "children"),
                           Input("slider", "value"))
        def update_annotation(t):
            """Update the annotation based on the slider value."""
            card_body = dbc.CardBody([])
            for name, metadata in self._graph_metadata.items():
                ann = metadata["t_annotations"][t]
                if not ann:
                    continue
                card_body.children.append(
                    html.P(f"{name}: {ann}", className="text-center w-auto"))

            # Hides card if it is empty.
            card_body.class_name = "d-block" if card_body.children else "d-none"
            return card_body
>>>>>>> 2ab13c7e

        @self.app.callback(
            Output("slider", "value", allow_duplicate=True),
            Input("store-keypress", "data"),
            Input("interval", "n_intervals"),
            State("slider", "value"),
        )
        def update_slider(key_data, _, t):
            """Update the value of slider based on state of play/stop button.

            Update slider value based on store-keypress. Store-keypress is
            changed in assets/custom.js.
            """
            print("[CALLBACK] update_slider")
            if ctx.triggered_id == "interval":
                return (t + 1) % len(values)
            if key_data in [37, 39]:
                return (t + key_data - 38) % len(values)
            return dash.no_update

        @self.app.callback(Output("interval", "max_intervals"),
                           Input("play", "n_clicks"), Input("stop", "n_clicks"),
                           Input("self-test-button", "n_clicks"))
        def play_pause_playback(_start_clicks, _stop_clicks, _n_clicks):
            """Starts and stop playback from running.

            Pauses the playback when "stop" or "self-test-button" is pressed.
            """
            print("[CALLBACK] play_pause_playback")
            if ctx.triggered_id == "play":
                return -1  # Runs interval indefinitely.
            if ctx.triggered_id in ["stop", "self-test-button"]:
                return 0  # Stops interval from running.
            return dash.no_update

        @self.app.callback(
            Output(component_id="playback-control", component_property="style"),
            Input("test-info", "data"))
        def toggle_layout(info):
            print("[CALLBACK] toggle_layout")
            if info["tests"]:
                return {"visibility": "hidden"}
            return {"visibility": "visible"}

<<<<<<< HEAD
        @self.app.callback(
            Output("test-info", "data", allow_duplicate=True),
            Input("self-test-button", "n_clicks"),
            State("test-info", "data"),
            State("slider", "value"),
            State("test-select-checkbox", "value"),
        )
        def toggle_test_mode(_, info, t, selected_tests):
            """Toggles self-testing mode.

            Args:
                _ (int): This callback is triggered by clicking the
                    self-test-button component.
                info (dict): Used to determine if self-testing-mode is on.
                t (int): The current timestep retrieved from the slider
                    component.
                selected_tests (list): lists of tests to be made.
=======
        @self.app.callback(Output("test-info", "data"),
                           Input("self-test-button", "n_clicks"),
                           State("test-info", "data"), State("slider", "value"),
                           State("test-select-checkbox", "value"))
        def toggle_test_mode(_, info, t, selected_tests):
            """Toggles self-testing mode.

            Populates the test queue according to what tests are selected by
            the checkbox.

            This callback is triggered by clicking the self-test-button
            component and updates the test info.
>>>>>>> 2ab13c7e
            """
            print("[CALLBACK] toggle_test_mode")
            # No tests to be performed on the last timestep.
            if t == len(values) - 1:
                # TODO: notify user that there is no more testing
                return {"tests": []}

<<<<<<< HEAD
            # Turn off testing mode if no tests selected or it was already on.
            if info["tests"] or not selected_tests:
                return {"tests": []}

            # Update test-info with selected tests on this timestep.
            return make_tests(t, selected_tests)
=======
            # Turn off testing mode.
            if info["tests"]:
                return {"tests": []}

            # Create list of write indices for t+1.
            write_mask = t_write_matrix[t + 1]
            all_writes = np.transpose(np.nonzero(write_mask))

            # Create list of dependencies for t+1.
            # Any all writes have the same reads on the same timestep, so we
            # arbitrarily pick the first one.
            all_reads = list(t_read_matrix[t + 1][write_mask][0])

            # TODO: Populate test_q in separate callback.
            test_q = []

            if "What is the next cell?" in selected_tests:
                # Write test.
                test_q.append({
                    "truth": all_writes,
                    "render": [],
                    "color": CellType.WRITE,
                    "expected_triggered_id": self._primary,
                    "tip":
                        "What cells are written to in the next frame? (Click "
                        "in any order)"
                })

            if "What are its dependencies?" in selected_tests:
                # Read test.
                test_q.append({
                    "truth": all_reads,
                    "render": [],
                    "color": CellType.READ,
                    "expected_triggered_id": self._primary,
                    "tip": "What cells are read for the next timestep? (Click "
                           "in any order)"
                })

            if "What is its value?" in selected_tests:
                # Value tests.
                for x, y in zip(*np.nonzero(write_mask)):
                    test_q.append({
                        "truth": [values[t + 1][x][y]],
                        "render": [(x, y)],
                        "color": CellType.WRITE,
                        "expected_triggered_id": "user-input",
                        "tip": f"What is the value of cell ({x}, {y})?"
                    })

            return {"tests": test_q}
>>>>>>> 2ab13c7e

        @self.app.callback(
            Output(self._primary, "figure", allow_duplicate=True),
            Output("test-instructions", "children"),
            Input("test-info", "data"),
            State("slider", "value"),
        )
        def display_tests(info, t):
            print("[CALLBACK] display_tests")
            alert = dbc.Alert(is_open=False,
                              color="danger",
                              class_name="alert-auto")
            if not info["tests"]:
                return self._show_figure_trace(main_figure, t), alert

            fig = copy.deepcopy(main_figure)

            # Clear HIGHLIGHT, READ, and WRITE cells to FILLED.
            z = fig.data[t].z.astype("bool").astype("int")

            # Highlight the revelant cells as specified by "render".
            test = info["tests"][0]
            render = test["render"]
            for x, y in render:
                z[x][y] = test["color"]

            # Bring up test-specific instructions.
            alert.is_open = True
            alert.children = test["tip"]

            return fig.update_traces(z=z, selector=t), alert

        @self.app.callback(
            Output("test-info", "data", allow_duplicate=True),
            Output("correct-alert", "children"),
            # For manually resetting clickData.
            Output(self._primary, "clickData"),
            Output("slider", "value", allow_duplicate=True),
            # Trigger this callback every time "enter" is pressed.
            Input("user-input", "n_submit"),
            Input(self._primary, "clickData"),
            State("user-input", "value"),
            State("test-info", "data"),
            State("slider", "value"),
            State("test-select-checkbox", "value"),
        )
        def validate(_, click_data, user_input, info, t, selected_tests):
            """Validates the user input."""
            print("[CALLBACK] validate")
            if not info["tests"]:
                return dash.no_update

            test = info["tests"][0]
            if ctx.triggered_id != test["expected_triggered_id"]:
                return dash.no_update

            if ctx.triggered_id == self._primary:
                # Click on graph.
                answer = [
                    click_data["points"][0]["y"],
                    click_data["points"][0]["x"],
                ]
            else:
                # Enter number.
                answer = user_input

            # The alert for correct or incorrect input.
            correct_alert = dbc.Alert("Incorrect!",
                                      color="danger",
                                      is_open=True,
                                      duration=3000,
                                      fade=True,
                                      class_name="alert-auto")

            # If answer is correct, remove from truth and render the test
            # values. Also updates alert.
            truths = test["truth"]
            if answer in truths:
                truths.remove(answer)
                test["render"].append(answer)
                correct_alert.children = "Correct!"
                correct_alert.color = "success"

            # If all truths have been found, pop from test queue.
            if not truths:
                info["tests"].pop(0)

                # If all tests are done, update slider value and make tests.
                if not info["tests"]:
                    new_info = make_tests(t + 1, selected_tests)
                    return new_info, correct_alert, None, t + 1

            # Updates test info, the alert, and resets clickData.
            return info, correct_alert, None, dash.no_update

        @self.app.callback(
            Output(self._primary, "figure", allow_duplicate=True),
            Input(self._primary, "clickData"), State("test-info", "data"),
            State("slider", "value"))
        def display_dependencies(click_data, info, t):
            # Skip this callback in testing mode.
            if info["tests"] or not click_data:
                return dash.no_update

            x = click_data["points"][0]["x"]
            y = click_data["points"][0]["y"]

            fig = copy.deepcopy(main_figure)
            z = fig.data[t].z

            # If selected cell is empty, do nothing.
            if z[y][x] == CellType.EMPTY:
                return dash.no_update

            # Clear HIGHLIGHT, READ, and WRITE cells to FILLED.
            z = z.astype("bool").astype("int")

            # Highlight selected cell.
            z[y][x] = CellType.WRITE

            # Highlight dependencies.
            d = self._graph_metadata[self._primary]["t_read_matrix"]
            z[_indices_to_np_indices(d[t][y][x])] = CellType.READ

            # Highlight highlights.
            h = self._graph_metadata[self._primary]["t_highlight_matrix"]
            z[_indices_to_np_indices(h[t][y][x])] = CellType.HIGHLIGHT

            return fig.update_traces(z=z, selector=t)

    def show(self):
        """Visualizes the DPArrays.

        Create the figures for each DPArray, attach the callbacks, and render
        the graph.
        """
        graphs = []
        for name, metadata in self._graph_metadata.copy().items():
            arr = metadata["arr"]
            figure = self._create_figure(arr)
            graphs.append(dcc.Graph(id=name, figure=figure))
            self._graph_metadata[name]["figure"] = figure

        max_timestep = len(self._graph_metadata[self._primary]["figure"].data)

        questions = [
            "What is the next cell?",
            "What are its dependencies?",
            "What is its value?",
        ]

        test_select_checkbox = dbc.Row([
            dbc.Col(
                dbc.Checklist(
                    questions,
                    questions,
                    id="test-select-checkbox",
                )),
            dbc.Col(dbc.Button("Test Myself!",
                               id="self-test-button",
                               class_name="h-100",
                               color="info"),
                    width="auto")
        ])

        description_md = [
            dcc.Markdown(metadata["description"],
                         mathjax=True,
                         className="border border-primary")
            for metadata in self._graph_metadata.values()
        ]

        alerts = [
            html.Div(id="correct-alert",
                     className="position-fixed z-9999 w-25",
                     style={
                         "bottom": 10,
                         "left": 10,
                     }),
            html.Div(id="test-instructions", className="bottom-50 z-9999 w-25"),
        ]

        sidebar = html.Div([
            dbc.Stack([
                *description_md,
                test_select_checkbox,
                dbc.Input(id="user-input", type="number", placeholder=""),
                dbc.Card([], id="array-annotation", color="info", outline=True),
            ],
                      id="sidebar",
                      className="border border-warning"),
        ])

        playback_control = [
            dbc.Col(dbc.Button("Play", id="play"), width="auto"),
            dbc.Col(dbc.Button("Stop", id="stop"), width="auto"),
            dbc.Col(
                dcc.Slider(
                    min=0,
                    max=max_timestep - 1,
                    step=1,
                    value=0,
                    updatemode="drag",
                    id="slider",
                )),
            dcc.Interval(id="interval",
                         interval=1000,
                         n_intervals=0,
                         max_intervals=0),
        ]

        datastores = [
            dcc.Store(id="store-keypress", data=0),
            dcc.Store(
                id="test-info",
                data={
                    # [W, V1, V2, ..., Vn, R]
                    # Each element is the test states for the current timestep.
                    # - W: Click on all writes.
                    # - Vi: Entered the value for the ith write.
                    # - R: Click on all reads.
                    "tests": [],
                }),
        ]

        self.app.layout = dbc.Container(
            [
                dbc.Row([
                    dbc.Col(sidebar, width=4),
                    dbc.Col([
                        dbc.Row(
                            playback_control,
                            id="playback-control",
                            class_name="g-0",
                            align="center",
                        ),
                        dbc.Row(
                            dbc.Stack(graphs),
                            id="page-content",
                            className="border border-warning",
                        ),
                    ],
                            width=8),
                ],
                        class_name="g-3"),
                *alerts,
                *datastores,
            ],
            fluid=True,
        )

        self._attach_callbacks()

        self.app.run_server(debug=True, use_reloader=True)
        # self.app.run_server(debug=False, use_reloader=True)

    @property
    def app(self):
        """Returns the Dash app object."""
        return self._app<|MERGE_RESOLUTION|>--- conflicted
+++ resolved
@@ -423,7 +423,6 @@
                 for metadata in self._graph_metadata.values()
             ]
 
-<<<<<<< HEAD
             # Slider changed
             if not info["tests"]:
                 # Not in self testing mode, update all figures
@@ -435,7 +434,7 @@
             next_figures[0], _ = display_tests(info, t)
 
             return next_figures
-=======
+        
         @self.app.callback(Output("array-annotation", "children"),
                            Input("slider", "value"))
         def update_annotation(t):
@@ -451,7 +450,6 @@
             # Hides card if it is empty.
             card_body.class_name = "d-block" if card_body.children else "d-none"
             return card_body
->>>>>>> 2ab13c7e
 
         @self.app.callback(
             Output("slider", "value", allow_duplicate=True),
@@ -496,26 +494,7 @@
                 return {"visibility": "hidden"}
             return {"visibility": "visible"}
 
-<<<<<<< HEAD
-        @self.app.callback(
-            Output("test-info", "data", allow_duplicate=True),
-            Input("self-test-button", "n_clicks"),
-            State("test-info", "data"),
-            State("slider", "value"),
-            State("test-select-checkbox", "value"),
-        )
-        def toggle_test_mode(_, info, t, selected_tests):
-            """Toggles self-testing mode.
-
-            Args:
-                _ (int): This callback is triggered by clicking the
-                    self-test-button component.
-                info (dict): Used to determine if self-testing-mode is on.
-                t (int): The current timestep retrieved from the slider
-                    component.
-                selected_tests (list): lists of tests to be made.
-=======
-        @self.app.callback(Output("test-info", "data"),
+        @self.app.callback(Output("test-info", "data", allow_duplicate=True),
                            Input("self-test-button", "n_clicks"),
                            State("test-info", "data"), State("slider", "value"),
                            State("test-select-checkbox", "value"))
@@ -527,7 +506,6 @@
 
             This callback is triggered by clicking the self-test-button
             component and updates the test info.
->>>>>>> 2ab13c7e
             """
             print("[CALLBACK] toggle_test_mode")
             # No tests to be performed on the last timestep.
@@ -535,66 +513,12 @@
                 # TODO: notify user that there is no more testing
                 return {"tests": []}
 
-<<<<<<< HEAD
             # Turn off testing mode if no tests selected or it was already on.
             if info["tests"] or not selected_tests:
                 return {"tests": []}
 
             # Update test-info with selected tests on this timestep.
             return make_tests(t, selected_tests)
-=======
-            # Turn off testing mode.
-            if info["tests"]:
-                return {"tests": []}
-
-            # Create list of write indices for t+1.
-            write_mask = t_write_matrix[t + 1]
-            all_writes = np.transpose(np.nonzero(write_mask))
-
-            # Create list of dependencies for t+1.
-            # Any all writes have the same reads on the same timestep, so we
-            # arbitrarily pick the first one.
-            all_reads = list(t_read_matrix[t + 1][write_mask][0])
-
-            # TODO: Populate test_q in separate callback.
-            test_q = []
-
-            if "What is the next cell?" in selected_tests:
-                # Write test.
-                test_q.append({
-                    "truth": all_writes,
-                    "render": [],
-                    "color": CellType.WRITE,
-                    "expected_triggered_id": self._primary,
-                    "tip":
-                        "What cells are written to in the next frame? (Click "
-                        "in any order)"
-                })
-
-            if "What are its dependencies?" in selected_tests:
-                # Read test.
-                test_q.append({
-                    "truth": all_reads,
-                    "render": [],
-                    "color": CellType.READ,
-                    "expected_triggered_id": self._primary,
-                    "tip": "What cells are read for the next timestep? (Click "
-                           "in any order)"
-                })
-
-            if "What is its value?" in selected_tests:
-                # Value tests.
-                for x, y in zip(*np.nonzero(write_mask)):
-                    test_q.append({
-                        "truth": [values[t + 1][x][y]],
-                        "render": [(x, y)],
-                        "color": CellType.WRITE,
-                        "expected_triggered_id": "user-input",
-                        "tip": f"What is the value of cell ({x}, {y})?"
-                    })
-
-            return {"tests": test_q}
->>>>>>> 2ab13c7e
 
         @self.app.callback(
             Output(self._primary, "figure", allow_duplicate=True),
