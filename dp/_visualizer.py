--- conflicted
+++ resolved
@@ -416,13 +416,8 @@
             filled_tests = []
 
             # Create list of write indices for t+1.
-<<<<<<< HEAD
             write_mask = t_write_matrix[t+1]
-            all_writes = [tuple(idx) for idx in np.transpose(np.nonzero(write_mask))]
-=======
-            write_mask = t_write_matrix[t + 1]
             all_writes = np.transpose(np.nonzero(write_mask))
->>>>>>> 848aab42
 
             # Create list of dependencies for t+1.
             # Any all writes have the same reads on the same timestep, so we
@@ -435,18 +430,9 @@
             filled_tests.append({"truth": all_writes, "render": []})
 
             # Filling out all value tests
-<<<<<<< HEAD
-            for write_idx in all_writes:
-                print(write_idx)
-                filled_tests.append({"truth": [values[t + 1][write_idx]],
-                                     "render": [write_idx]})
-=======
-            for x, y in zip(*np.nonzero(write_mask)):
-                filled_tests.append({
-                    "truth": [values[t + 1][x][y]],
-                    "render": [(x, y)]
-                })
->>>>>>> 848aab42
+            for value_idx in all_writes:
+                filled_tests.append({"truth": [values[t + 1][value_idx]],
+                                     "render": [value_idx]})
 
             # Filling out read test.
             filled_tests.append({"truth": all_reads, "render": []})
@@ -460,7 +446,7 @@
             Output(self._primary, "figure", allow_duplicate=True),
             Input("test-info", "data"), State("slider", "value"))
         def highlight_tests(info, t):
-            if not info["tests"]:
+            if not info["test_mode"]:
                 return self._show_figure_trace(main_figure, t)
 
             fig = copy.deepcopy(main_figure)
