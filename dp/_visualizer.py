"""This file provides the visualizer for the DPArray class."""
import copy
# import json
from enum import IntEnum
from queue import Queue

import dash
import dash_bootstrap_components as dbc
import numpy as np
import plotly.graph_objs as go
from dash import Dash, Input, Output, State, ctx, dcc, html
from plotly.colors import get_colorscale, sample_colorscale

from dp import DPArray
from dp._index_converter import _indices_to_np_indices
from dp._logger import Op


class CellType(IntEnum):
    """CellType determines the color of elements in the DP array.

    EMPTY and FILLED are always white and grey, respectively. The other colors
    are defined by a builtin colorscale of plotly (defaults to Sunset).
    """
    EMPTY = 0
    FILLED = 1
    HIGHLIGHT = 2
    READ = 3
    WRITE = 4


def _get_colorbar_kwargs(name):
    """Get colorscale for the DP array visualization.

    Args:
        name (str): Name of built-in colorscales in plotly. See
            named_colorscales for the built-in colorscales.

    Returns:
        dict: kwargs for the colorbar.
    """
    n = len(CellType)
    x = np.linspace(0, 1, n + 1)

    # Round the linspace to account for Python FP error.
    x = np.round(x, decimals=5)

    val = np.repeat(x, 2)[1:-1]

    # Assign colors for each cell type.
    color = sample_colorscale(get_colorscale(name), samplepoints=n)
    color[0] = "rgb(255,255,255)"  # white
    color[1] = "rgb(220,220,220)"  # grey

    # Colorscale for the colorbar.
    color = np.repeat(color, 2)

    return {
        "zmin": 0,
        "zmax": n,
        "colorscale": list(zip(val, color)),
        "colorbar": {
            "orientation": "h",
            "ticklabelposition": "inside",
            "tickvals": np.array(list(CellType)) + 0.5,
            "ticktext": [c.name for c in CellType],
            "tickfont": {
                "color": "black",
                "size": 20,
            },
            "thickness": 20,
        }
    }


def display(array,
            row_labels=None,
            column_labels=None,
            description=None,
            colorscale_name="Sunset"):
    """Creates an interactive display of the given DPArray in a webpage.

    Using a slider and buttons for time travel. This UI has interactive
    testing as well as the figure.

    Args:
        array (DPArray): DParray to be visualized.
        row_labels (list of str): Row labels of the DP array.
        column_labels (list of str): Column labels of the DP array.
        description (str): Markdown of the description for the DPArray.
        colorscale_name (str): Name of built-in colorscales in plotly. See
            plotly.colors.named_colorscales for the built-in colorscales.
    """
    visualizer = Visualizer()
    visualizer.add_array(array,
                         column_labels=column_labels,
                         row_labels=row_labels,
                         description=description,
                         colorscale_name=colorscale_name)
    visualizer.show()


class Visualizer:
    """Visualizer class.

    Attributes:
        _arrays (list of DPArray): Contains the values of the DP array.
        _primary_name (string): Name of the primary array.
        _graph_metadata (dict): A dictionary of metadata for each array.
            The dictionary has the following format:
            {
                array_name: {
                        arr: ,
                        t_dependency: ,
                        t_highlight: ,
                        t_heatmap: ,
                        ...
                },
                ...
            }
    """

    def __init__(self):
        """Initialize Visualizer object."""
        self._primary = None
        self._graph_metadata = {}

        # https://dash-bootstrap-components.opensource.faculty.ai/docs/themes/
        # If we use a dark theme, make the layout background transparent
        themes = [dbc.themes.LUX]

        # Create Dash App.
        self._app = Dash(
            __name__,
            # name="dynvis: Dynamic Program Visualization",
            external_stylesheets=themes,
            prevent_initial_callbacks=True)

    def add_array(self,
                  arr,
                  column_labels=None,
                  row_labels=None,
                  description="",
                  colorscale_name="Sunset"):
        """Add a DPArray to the visualization."""
        # TODO: @David Docstrings
        if not isinstance(arr, DPArray):
            raise TypeError("Array must be DPArray")

        # First array is the primary array.
        if self._primary is None:
            self._primary = arr.array_name

        self._graph_metadata[arr.array_name] = {
            "arr": arr,
            "description": description,
            "figure_kwargs": {
                "column_labels": column_labels or [],
                "row_labels": row_labels or [],
                "colorscale_name": colorscale_name,
            }
        }

        logger = self._graph_metadata[self._primary]["arr"].logger
        if logger is not arr.logger:
            raise ValueError("Added arrays should have the same"
                             "logger")

    def _parse_timesteps(self, arr):
        """Parse the timesteps of the logger."""
        timesteps = arr.get_timesteps()
        t = len(timesteps)

        name = arr.array_name

        # Height and width of the array.
        if len(arr.shape) == 1:
            h, w = 1, *arr.shape
            # Convert 1D timestep to 2D timestep.
            for i, timestep in enumerate(timesteps):
                t_arr = timestep[name]
                t_arr["contents"] = np.expand_dims(t_arr["contents"], 0)
                for op in Op:
                    new_op_coords = {(0, idx) for idx in t_arr[op]}
                    t_arr[op] = new_op_coords
        else:
            h, w = arr.shape

        # Constructing the color and value matrix for each timestep.
        # Initializes to CellType.EMPTY
        t_color_matrix = np.zeros((t, h, w))
        t_value_matrix = np.empty((t, h, w))
        # For each cell, stores its dependency.
        t_read_matrix = np.empty((t, h, w), dtype="object")
        t_highlight_matrix = np.empty((t, h, w), dtype="object")
        # Boolean mask of which cell is written to at timestep t.
        t_write_matrix = np.zeros((t, h, w), dtype="bool")
        for i, timestep in enumerate(timesteps):
            t_arr = timestep[name]
            mask = np.isnan(t_arr["contents"].astype(float))
            t_color_matrix[i][np.nonzero(~mask)] = CellType.FILLED
            t_color_matrix[i][_indices_to_np_indices(
                t_arr[Op.READ])] = CellType.READ
            t_color_matrix[i][_indices_to_np_indices(
                t_arr[Op.WRITE])] = CellType.WRITE
            t_color_matrix[i][_indices_to_np_indices(
                t_arr[Op.HIGHLIGHT])] = CellType.HIGHLIGHT
            t_value_matrix[i] = t_arr["contents"]

            for write_idx in t_arr[Op.WRITE]:
                indices = (np.s_[i:], *write_idx)
                t_read_matrix[indices] = t_arr[Op.READ]
                t_highlight_matrix[indices] = t_arr[Op.HIGHLIGHT]
                t_write_matrix[i][write_idx] = True

        return {
            "t_color_matrix": t_color_matrix,
            "t_value_matrix": t_value_matrix,
            "t_read_matrix": t_read_matrix,
            "t_write_matrix": t_write_matrix,
            "t_highlight_matrix": t_highlight_matrix,
        }

    def _show_figure_trace(self, figure, i):
        """Make exactly one trace of the figure visible.

        Args:
            figure (plotly.go.Figure): The ith trace from this figure will be
                visible, while all the other traces will be hidden.
            i (int): The index of the trace that will be shown.

        Returns:
            plotly.go.Figure: Figure after the trace is shown.
        """
        return figure.update_traces(visible=False).update_traces(visible=True,
                                                                 selector=i)

    def _create_figure(self, arr, colorscale_name="Sunset"):
        """Create a figure for an array.

        Args:
            arr (DPArray): DParray to be visualized.
            show (bool): Whether to show figure. Defaults to true.
            colorscale_name (str): Name of built-in colorscales in plotly. See
                plotly.colors.named_colorscales for the built-in colorscales.

        Returns:
            plotly.go.figure: Figure of DPArray as it is filled out by the
                recurrence.
        """
        name = arr.array_name
        self._graph_metadata[name].update(self._parse_timesteps(arr))

        metadata = self._graph_metadata[name]
        kwargs = metadata["figure_kwargs"]

        t_value_matrix = metadata["t_value_matrix"]
        t_color_matrix = metadata["t_color_matrix"]
        t_read_matrix = metadata["t_read_matrix"]

        h, w = t_value_matrix.shape[1], t_value_matrix.shape[2]

        # Extra hovertext info:
        # <br>Value: {value_text}<br>Dependencies: {deps_text}
        value_text = np.where(np.isnan(t_value_matrix.astype(float)), "",
                              t_value_matrix.astype("str"))
        deps_text = np.where(t_read_matrix == set(), "{}",
                             t_read_matrix.astype("str"))
        extra_hovertext = np.char.add("<br>Value: ", value_text)
        extra_hovertext = np.char.add(extra_hovertext, "<br>Dependencies: ")
        extra_hovertext = np.char.add(extra_hovertext, deps_text)

        # Remove extra info for empty cells.
        extra_hovertext[t_color_matrix == CellType.EMPTY] = ""

        # Create the figure.
        # column_alias = row_alias = None
        column_alias = dict(enumerate(kwargs["column_labels"]))
        row_alias = dict(enumerate(kwargs["row_labels"]))
        figure = go.Figure(
            layout={
                "title": arr.array_name,
                "title_x": 0.5,
                "xaxis": {
                    "tickmode": "array",
                    "tickvals": np.arange(w),
                    "labelalias": column_alias,
                    "showgrid": False,
                    "zeroline": False,
                },
                "yaxis": {
                    "tickmode": "array",
                    "tickvals": np.arange(h),
                    "labelalias": row_alias,
                    "showgrid": False,
                    "zeroline": False
                },
                "coloraxis": {
                    "showscale": False
                },
                "clickmode": "event+select",
            })

        for color, val, extra in zip(t_color_matrix, value_text,
                                     extra_hovertext):
            figure.add_heatmap(
                z=color,
                text=val,
                texttemplate="%{text}",
                textfont={"size": 20},
                customdata=extra,
                hovertemplate="<b>%{y}, %{x}</b>%{customdata}<extra></extra>",
                **_get_colorbar_kwargs(colorscale_name),
                xgap=1,
                ygap=1,
                visible=False,
            )

        return self._show_figure_trace(figure, 0)

    def _attach_callbacks(self):
        """Attach callbacks."""
        values = self._graph_metadata[self._primary]["t_value_matrix"]
        t_write_matrix = self._graph_metadata[self._primary]["t_write_matrix"]
        t_read_matrix = self._graph_metadata[self._primary]["t_read_matrix"]
        main_figure = self._graph_metadata[self._primary]["figure"]

        output_figure = [
            Output(name, "figure", allow_duplicate=True)
            for name in self._graph_metadata
        ]

        @self.app.callback(output_figure, Input("slider", "value"))
        def update_figure(t):
            """Update each graph based on the slider value."""
            return [
                self._show_figure_trace(metadata["figure"], t)
                for metadata in self._graph_metadata.values()
            ]

        @self.app.callback(
            Output("slider", "value"),
            Input("store-keypress", "data"),
            Input("interval", "n_intervals"),
            State("slider", "value"),
        )
        def update_slider(key_data, _, t):
            """Update the value of slider based on state of play/stop button.

            Update slider value based on store-keypress. Store-keypress is
            changed in assets/custom.js.
            """
            if ctx.triggered_id == "interval":
                return (t + 1) % len(values)
            if key_data in [37, 39]:
                return (t + key_data - 38) % len(values)
            return dash.no_update

        @self.app.callback(Output("interval", "max_intervals"),
                           Input("play", "n_clicks"), Input("stop", "n_clicks"),
                           Input("self-test-button", "n_clicks"))
        def play_pause_playback(_start_clicks, _stop_clicks, _n_clicks):
            """Starts and stop playback from running.

            Pauses the playback when "stop" or "self-test-button" is pressed.
            """
            if ctx.triggered_id == "play":
                return -1  # Runs interval indefinitely.
            if ctx.triggered_id in ["stop", "self-test-button"]:
                return 0  # Stops interval from running.
            return dash.no_update

        # @self.app.callback(Output("click-data", "children"),
        #                    Input(self._primary, "clickData"))
        # def display_click_data(click_data):
        #     # TODO: Remove this
        #     return json.dumps(click_data, indent=2)

        @self.app.callback(
            Output("test-mode-toast", "is_open"),
            Output(component_id="playback-control", component_property="style"),
            Input("test-info", "data"))
        def toggle_layout(info):
            if info["tests"]:
                return True, {"visibility": "hidden"}
            return False, {"visibility": "visible"}

        @self.app.callback(
            Output("test-info", "data"),
            Input("self-test-button", "n_clicks"),
            State("test-info", "data"),
            State("slider", "value"),
        )
        def toggle_test_mode(_, info, t):
            """Toggles self-testing mode.

            Args:
                n_clicks (int): This callback is triggered by clicking the
                    self-test-button component.
                t (int): The current timestep retrieved from the slider
                    component.
            """
            # No tests to be performed on the last timestep.
            if t == len(values):
                # TODO: notify user that there is no more testing
                return dash.no_update
            if info["tests"]:
                # Testing mode on -> off
                return {
                    "tests": [],
                }

            # Testing mode off -> on

            # Create list of write indices for t+1.
            write_mask = t_write_matrix[t + 1]
            all_writes = np.transpose(np.nonzero(write_mask))

            # Create list of dependencies for t+1.
            # Any all writes have the same reads on the same timestep, so we
            # arbitrarily pick the first one.
            all_reads = list(t_read_matrix[t + 1][write_mask][0])

            # TODO: Populate according to radio box
            test_q = Queue()

            # Filling out write test
            # The truth list is a list of indices that are written to in the
            # next cell.
<<<<<<< HEAD
            test_q.put({"truth": all_writes, "render": []})

            # Filling out all value tests
            for x, y in zip(*np.nonzero(write_mask)):
                test_q.put({"truth": [values[t + 1][x][y]], "render": [(x, y)]})

            # Filling out read test.
            test_q.put({"truth": all_reads, "render": []})
=======
            filled_tests.append({"truth": all_writes, "render": [], "expected_triggered_id": self._primary,})

            # Filling out all value tests
            for x, y in zip(*np.nonzero(write_mask)):
                filled_tests.append({
                    "truth": [values[t + 1][x][y]],
                    "render": [(x, y)],
                    "expected_triggered_id": "user-input",
                })

            # Filling out read test.
            filled_tests.append({"truth": all_reads, "render": [], "expected_triggered_id": self._primary,})
>>>>>>> 756da122

            return {
                "tests": test_q,
            }

        @self.app.callback(
            Output(self._primary, "figure", allow_duplicate=True),
            Input("test-info", "data"), State("slider", "value"))
        def highlight_tests(info, t):
            if not info["tests"]:
                return self._show_figure_trace(main_figure, t)

            fig = copy.deepcopy(main_figure)
            z = fig.data[t].z

            # Highlight the cell that is being tested on.
            cur_test = info["curr"]
            cur_render = info["tests"][cur_test]["render"]
            for (x, y) in cur_render:
                z[x][y] = CellType.WRITE

            return fig.update_traces(z=z, selector=t)

        @self.app.callback(
            Output("correct", "is_open"),
            Output("incorrect", "is_open"),
            Output("test-info", "data", allow_duplicate=True),
            # Trigger this callback every time "enter" is pressed.
            Input("user-input", "n_submit"),
            Input(self._primary, "clickData"),
            State("user-input", "value"),
            State("test-info", "data"),
            # State("slider", "value"),
        )
        def validator(_, click_data, user_input, info):
            """Tests if user input is correct."""
            if not info["tests"]:
                return dash.no_update

            answer = None
            if ctx.triggered_id != info["tests"][curr]["expected_triggered_id"]:
                # Wrong type of input: no update
                return dash.no_update
            
            if ctx.triggered_id == self._primary:
                # Click on graph.
                x = click_data["points"][0]["x"]
                y = click_data["points"][0]["y"]
                answer = [y, x]
            else:
                # Enter number.
                answer = user_input

            test = info["tests"][0]
            truths = test["truth"]

            is_correct = False
            # Check that [x, y] is a row of truths.
            if answer in truths:
                # Remove from truth and update render the test values.
                truths.remove(answer)
                info["tests"][0]["render"].append(answer)
                is_correct = True

            # If all truths have been found, pop test from queue.
            if not truths:
                info["tests"].get()

            print(answer)

            return is_correct, not is_correct, info

        @self.app.callback(
            Output(self._primary, "figure", allow_duplicate=True),
            Input(self._primary, "clickData"), State("test-info", "data"),
            State("slider", "value"))
        def display_dependencies(click_data, info, t):
            # Skip this callback in testing mode.
            if info["tests"]:
                return dash.no_update

            x = click_data["points"][0]["x"]
            y = click_data["points"][0]["y"]

            fig = copy.deepcopy(main_figure)
            z = fig.data[t].z

            # If selected cell is empty, do nothing.
            if z[y][x] == CellType.EMPTY:
                return dash.no_update

            # Clear all highlight, read, and write cells to filled.
            z[z != CellType.EMPTY] = CellType.FILLED

            # Highlight selected cell.
            z[y][x] = CellType.WRITE

            # Highlight dependencies.
            d = self._graph_metadata[self._primary]["t_read_matrix"]
            z[_indices_to_np_indices(d[t][y][x])] = CellType.READ

            # Highlight highlights.
            h = self._graph_metadata[self._primary]["t_highlight_matrix"]
            z[_indices_to_np_indices(h[t][y][x])] = CellType.HIGHLIGHT

            return fig.update_traces(z=z, selector=t)

    def show(self):
        """Visualizes the DPArrays.

        Create the figures for each DPArray, attach the callbacks, and render
        the graph.
        """
        graphs = []
        for name, metadata in self._graph_metadata.copy().items():
            arr = metadata["arr"]
            figure = self._create_figure(arr)
            graphs.append(dcc.Graph(id=name, figure=figure))
            self._graph_metadata[name]["figure"] = figure

        max_timestep = len(self._graph_metadata[self._primary]["figure"].data)

        questions = [
            "What is the next cell?",
            "What are its dependencies?",
            "What is its value?",
        ]

        test_select_checkbox = dbc.Row([
            dbc.Col(
                dbc.Checklist(
                    questions,
                    questions,
                    id="test-select-checkbox",
                )),
            dbc.Col(dbc.Button("Test Myself!",
                               id="self-test-button",
                               class_name="h-100",
                               color="info"),
                    width="auto")
        ])

        description_md = [
            dcc.Markdown(metadata["description"],
                         mathjax=True,
                         className="border border-primary")
            for metadata in self._graph_metadata.values()
        ]

        alerts = [
            dbc.Alert("You are in self-testing mode",
                      id="test-mode-toast",
                      is_open=False,
                      color="info",
                      style={
                          "position": "fixed",
                          "bottom": 10,
                          "left": 10,
                          "width": 350,
                      }),
            dbc.Alert("Correct!",
                      id="correct",
                      is_open=False,
                      color="success",
                      duration=3000,
                      fade=True,
                      className="alert-auto position-fixed w-25",
                      style={
                          "bottom": 10,
                          "left": 10,
                          "z-index": 9999,
                      }),
            dbc.Alert("Incorrect!",
                      id="incorrect",
                      is_open=False,
                      color="danger",
                      duration=3000,
                      fade=True,
                      className="alert-auto position-fixed w-25",
                      style={
                          "bottom": 10,
                          "left": 10,
                          "z-index": 9999,
                      })
        ]

        sidebar = html.Div([
            dbc.Stack([
                *description_md,
                test_select_checkbox,
                dbc.Input(id="user-input", type="number", placeholder=""),
            ],
                      id="sidebar",
                      className="border border-warning"),
        ])

        playback_control = [
            dbc.Col(dbc.Button("Play", id="play"), width="auto"),
            dbc.Col(dbc.Button("Stop", id="stop"), width="auto"),
            dbc.Col(
                dcc.Slider(
                    min=0,
                    max=max_timestep - 1,
                    step=1,
                    value=0,
                    updatemode="drag",
                    id="slider",
                )),
            dcc.Interval(id="interval",
                         interval=1000,
                         n_intervals=0,
                         max_intervals=0),
        ]
        """Test-Dict Documentation:
            Keys:
                truth: the value of the things being looked for.
                render: what should be rendered at the beginning of this test
        """
        """Test-Info:
            Keys:
                tests: a ordered and typed (Write, Value, Read) list of all the tests in the given timestep
        """
        datastores = [
            dcc.Store(id="store-keypress", data=0),
            dcc.Store(id="test-info", data={
                "tests": [],
            }),
        ]

        self.app.layout = dbc.Container(
            [
                dbc.Row([
                    dbc.Col(sidebar, width="auto"),
                    dbc.Col([
                        dbc.Row(
                            playback_control,
                            id="playback-control",
                            class_name="g-0",
                            align="center",
                        ),
                        dbc.Row(
                            dbc.Stack(graphs),
                            id="page-content",
                            className="border border-warning",
                        )
                    ])
                ],
                        class_name="g-3"),
                *alerts,
                *datastores,
            ],
            fluid=True,
        )

        self._attach_callbacks()

        self.app.run_server(debug=True, use_reloader=True)
        # self.app.run_server(debug=False, use_reloader=True)

    @property
    def app(self):
        """Returns the Dash app object."""
        return self._app<|MERGE_RESOLUTION|>--- conflicted
+++ resolved
@@ -427,29 +427,14 @@
             # Filling out write test
             # The truth list is a list of indices that are written to in the
             # next cell.
-<<<<<<< HEAD
-            test_q.put({"truth": all_writes, "render": []})
+            test_q.put({"truth": all_writes, "render": [], "expected_triggered_id": self._primary})
 
             # Filling out all value tests
             for x, y in zip(*np.nonzero(write_mask)):
-                test_q.put({"truth": [values[t + 1][x][y]], "render": [(x, y)]})
+                test_q.put({"truth": [values[t + 1][x][y]], "render": [(x, y)], "expected_triggered_id": "user-input"})
 
             # Filling out read test.
-            test_q.put({"truth": all_reads, "render": []})
-=======
-            filled_tests.append({"truth": all_writes, "render": [], "expected_triggered_id": self._primary,})
-
-            # Filling out all value tests
-            for x, y in zip(*np.nonzero(write_mask)):
-                filled_tests.append({
-                    "truth": [values[t + 1][x][y]],
-                    "render": [(x, y)],
-                    "expected_triggered_id": "user-input",
-                })
-
-            # Filling out read test.
-            filled_tests.append({"truth": all_reads, "render": [], "expected_triggered_id": self._primary,})
->>>>>>> 756da122
+            test_q.put({"truth": all_reads, "render": [], "expected_triggered_id": self._primary})
 
             return {
                 "tests": test_q,
