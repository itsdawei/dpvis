"""This file provides the visualizer for the DPArray class."""
import copy
# import json
from enum import IntEnum

import dash
import dash_bootstrap_components as dbc
import numpy as np
import plotly.graph_objs as go
from dash import Dash, Input, Output, State, ctx, dcc, html
from plotly.colors import get_colorscale, sample_colorscale

from dp import DPArray
from dp._index_converter import _indices_to_np_indices
from dp._logger import Op


class CellType(IntEnum):
    """CellType determines the color of elements in the DP array.

    EMPTY and FILLED are always white and grey, respectively. The other colors
    are defined by a builtin colorscale of plotly (defaults to Sunset).
    """
    EMPTY = 0
    FILLED = 1
    HIGHLIGHT = 2
    READ = 3
    WRITE = 4


def _get_colorbar_kwargs(name):
    """Get colorscale for the DP array visualization.

    Args:
        name (str): Name of built-in colorscales in plotly. See
            named_colorscales for the built-in colorscales.

    Returns:
        dict: kwargs for the colorbar.
    """
    n = len(CellType)
    x = np.linspace(0, 1, n + 1)

    # Round the linspace to account for Python FP error.
    x = np.round(x, decimals=5)

    val = np.repeat(x, 2)[1:-1]

    # Assign colors for each cell type.
    color = sample_colorscale(get_colorscale(name), samplepoints=n)
    color[0] = "rgb(255,255,255)"  # white
    color[1] = "rgb(220,220,220)"  # grey

    # Colorscale for the colorbar.
    color = np.repeat(color, 2)

    return {
        "zmin": 0,
        "zmax": n,
        "colorscale": list(zip(val, color)),
        "colorbar": {
            "orientation": "h",
            "ticklabelposition": "inside",
            "tickvals": np.array(list(CellType)) + 0.5,
            "ticktext": [c.name for c in CellType],
            "tickfont": {
                "color": "black",
                "size": 20,
            },
            "thickness": 20,
        }
    }


def display(array,
            row_labels=None,
            column_labels=None,
            description=None,
            colorscale_name="Sunset"):
    """Creates an interactive display of the given DPArray in a webpage.

    Using a slider and buttons for time travel. This UI has interactive
    testing as well as the figure.

    Args:
        array (DPArray): DParray to be visualized.
        row_labels (list of str): Row labels of the DP array.
        column_labels (list of str): Column labels of the DP array.
        recurrence (str): Markdown of intended recurrence for the DPArray.
        code (str): Markdown of the relevant code filling out the DPArray.
        colorscale_name (str): Name of built-in colorscales in plotly. See
            plotly.colors.named_colorscales for the built-in colorscales.
    """
    visualizer = Visualizer()
    visualizer.add_array(array,
                         column_labels=column_labels,
                         row_labels=row_labels,
                         description=description,
                         colorscale_name=colorscale_name)
    visualizer.show()


class Visualizer:
    """Visualizer class.

    Attributes:
        _arrays (list of DPArray): Contains the values of the DP array.
        _primary_name (string): Name of the primary array.
        _graph_metadata (dict): A dictionary of metadata for each array.
            The dictionary has the following format:
            {
                array_name: {
                        arr: ,
                        t_dependency: ,
                        t_highlight: ,
                        t_heatmap: ,
                        ...
                },
                ...
            }
    """

    def __init__(self):
        """Initialize Visualizer object."""
        self._primary = None
        self._graph_metadata = {}

        # https://dash-bootstrap-components.opensource.faculty.ai/docs/themes/
        # If we use a dark theme, make the layout background transparent
        themes = [dbc.themes.LUX]

        # Create Dash App.
        self._app = Dash(
            __name__,
            # name="dynvis: Dynamic Program Visualization",
            external_stylesheets=themes,
            prevent_initial_callbacks=True)

    def add_array(self,
                  arr,
                  column_labels=None,
                  row_labels=None,
                  description="",
                  colorscale_name="Sunset"):
        """Add a DPArray to the visualization."""
        # TODO: @David Docstrings
        if not isinstance(arr, DPArray):
            raise TypeError("Array must be DPArray")

        # First array is the primary array.
        if self._primary is None:
            self._primary = arr.array_name

        self._graph_metadata[arr.array_name] = {
            "arr": arr,
            "description": description,
            "figure_kwargs": {
                "column_labels": column_labels,
                "row_labels": row_labels,
                "colorscale_name": colorscale_name,
            }
        }

        logger = self._graph_metadata[self._primary]["arr"].logger
        if logger is not arr.logger:
            raise ValueError("Added arrays should have the same"
                             "logger")

    def _parse_timesteps(self, arr):
        """Parse the timesteps of the logger."""
        timesteps = arr.get_timesteps()
        t = len(timesteps)

        name = arr.array_name

        # Height and width of the array.
        if len(arr.shape) == 1:
            h, w = 1, *arr.shape
            # Convert 1D timestep to 2D timestep.
            for i, timestep in enumerate(timesteps):
                t_arr = timestep[name]
                t_arr["contents"] = np.expand_dims(t_arr["contents"], 0)
                for op in Op:
                    new_op_coords = {(0, idx) for idx in t_arr[op]}
                    t_arr[op] = new_op_coords
        else:
            h, w = arr.shape

        # Constructing the color and value matrix for each timestep.
        # Initializes to CellType.EMPTY
        t_color_matrix = np.zeros((t, h, w))
        t_value_matrix = np.empty((t, h, w))
        # For each cell, stores its dependency.
        t_read_matrix = np.empty((t, h, w), dtype="object")
        t_highlight_matrix = np.empty((t, h, w), dtype="object")
        # Boolean mask of which cell is written to at timestep t.
        t_write_matrix = np.zeros((t, h, w), dtype="bool")
        for i, timestep in enumerate(timesteps):
            t_arr = timestep[name]
            mask = np.isnan(t_arr["contents"].astype(float))
            t_color_matrix[i][np.nonzero(~mask)] = CellType.FILLED
            t_color_matrix[i][_indices_to_np_indices(
                t_arr[Op.READ])] = CellType.READ
            t_color_matrix[i][_indices_to_np_indices(
                t_arr[Op.WRITE])] = CellType.WRITE
            t_color_matrix[i][_indices_to_np_indices(
                t_arr[Op.HIGHLIGHT])] = CellType.HIGHLIGHT
            t_value_matrix[i] = t_arr["contents"]

            for write_idx in t_arr[Op.WRITE]:
                indices = (np.s_[i:], *write_idx)
                t_read_matrix[indices] = t_arr[Op.READ]
                t_highlight_matrix[indices] = t_arr[Op.HIGHLIGHT]
                t_write_matrix[i][write_idx] = True

        return {
            "t_color_matrix": t_color_matrix,
            "t_value_matrix": t_value_matrix,
            "t_read_matrix": t_read_matrix,
            "t_write_matrix": t_write_matrix,
            "t_highlight_matrix": t_highlight_matrix,
        }

    def _create_figure(self,
                       arr,
                       colorscale_name="Sunset",
                       row_labels=None,
                       column_labels=None):
        """Create a figure for an array.

        Args:
            arr (DPArray): DParray to be visualized.
            show (bool): Whether to show figure. Defaults to true.
            colorscale_name (str): Name of built-in colorscales in plotly. See
                plotly.colors.named_colorscales for the built-in colorscales.
            row_labels (list of str): Row labels of the DP array.
            column_labels (list of str): Column labels of the DP array.

        Returns:
            Plotly figure: Figure of DPArray as it is filled out by the
                recurrence.
        """
        name = arr.array_name
        self._graph_metadata[name].update(self._parse_timesteps(arr))

        t_value_matrix = self._graph_metadata[name]["t_value_matrix"]
        t_color_matrix = self._graph_metadata[name]["t_color_matrix"]
        t_read_matrix = self._graph_metadata[name]["t_read_matrix"]

        h, w = t_value_matrix.shape[1], t_value_matrix.shape[2]

        # Extra hovertext info:
        # <br>Value: {value_text}<br>Dependencies: {deps_text}
        value_text = np.where(np.isnan(t_value_matrix.astype(float)), "",
                              t_value_matrix.astype("str"))
        deps_text = np.where(t_read_matrix == set(), "{}",
                             t_read_matrix.astype("str"))
        extra_hovertext = np.char.add("<br>Value: ", value_text)
        extra_hovertext = np.char.add(extra_hovertext, "<br>Dependencies: ")
        extra_hovertext = np.char.add(extra_hovertext, deps_text)

        # Remove extra info for empty cells.
        extra_hovertext[t_color_matrix == CellType.EMPTY] = ""

        # Create heatmaps.
        t_heatmaps = [
            go.Heatmap(
                z=color,
                text=val,
                texttemplate="%{text}",
                textfont={"size": 20},
                customdata=extra,
                hovertemplate="<b>%{y}, %{x}</b>%{customdata}<extra></extra>",
                **_get_colorbar_kwargs(colorscale_name),
                xgap=1,
                ygap=1,
            ) for color, val, extra in zip(t_color_matrix, value_text,
                                           extra_hovertext)
        ]

        # Rendering all the frames for the animation.
        frames = [go.Frame(data=heatmap) for heatmap in t_heatmaps]

        # Create the figure.
        column_alias = row_alias = None
        if column_labels:
            column_alias = {i: column_labels[i] for i in range(w)}
        if row_labels:
            row_alias = {i: row_labels[i] for i in range(h)}
        figure = go.Figure(
            data=t_heatmaps[0],
            frames=frames,
            layout={
                "title": arr.array_name,
                "title_x": 0.5,
                "xaxis": {
                    "tickmode": "array",
                    "tickvals": np.arange(w),
                    "labelalias": column_alias,
                    "showgrid": False,
                    "zeroline": False,
                },
                "yaxis": {
                    "tickmode": "array",
                    "tickvals": np.arange(h),
                    "labelalias": row_alias,
                    "showgrid": False,
                    "zeroline": False
                },
            },
        )
        figure.update_coloraxes(showscale=False)
        figure.update_layout(clickmode="event+select")

        return figure

    def _attach_callbacks(self):
        """Attach callbacks."""
        values = self._graph_metadata[self._primary]["t_value_matrix"]
        t_write_matrix = self._graph_metadata[self._primary]["t_write_matrix"]
        main_figure = self._graph_metadata[self._primary]["figure"]

        output_figure = [
            Output(name, "figure", allow_duplicate=True)
            for name in self._graph_metadata
        ]

        @self.app.callback(output_figure, Input("slider", "value"))
        def update_figure(t):
            """Update each graph based on the slider value."""
            return [
                metadata["figure"].frames[t]
                for metadata in self._graph_metadata.values()
            ]

        @self.app.callback(
            Output("slider", "value"),
            Input("store-keypress", "data"),
            Input("interval", "n_intervals"),
            State("slider", "value"),
        )
        def update_slider(key_data, _, t):
            """Update the value of slider based on state of play/stop button.

            Update slider value based on store-keypress. Store-keypress is
            changed in assets/custom.js.
            """
            if ctx.triggered_id == "interval":
                return (t + 1) % len(values)
            if key_data in [37, 39]:
                return (t + key_data - 38) % len(values)
            return dash.no_update

        @self.app.callback(Output("interval", "max_intervals"),
                           Input("play", "n_clicks"), Input("stop", "n_clicks"),
                           Input("self-test-button", "n_clicks"))
        def play_pause_playback(_start_clicks, _stop_clicks, _n_clicks):
            """Starts and stop playback from running.

            Pauses the playback when "stop" or "self-test-button" is pressed.
            """
            if ctx.triggered_id == "play":
                return -1  # Runs interval indefinitely.
            if ctx.triggered_id in ["stop", "self-test-button"]:
                return 0  # Stops interval from running.
            return dash.no_update

        # @self.app.callback(Output("click-data", "children"),
        #                    Input(self._primary, "clickData"))
        # def display_click_data(click_data):
        #     # TODO: Remove this
        #     return json.dumps(click_data, indent=2)

        @self.app.callback(
            Output("test-mode-toast", "is_open"),
            Output(component_id="slider-container", component_property="style"),
            Input("test-info", "data"))
        def toggle_layout(info):
            if info["test_mode"]:
                return True, {"display": "none"}
            return False, {"display": "block"}

        @self.app.callback(
            Output("test-info", "data"),
            Input("self-test-button", "n_clicks"),
            State("test-info", "data"),
            State("slider", "value"),
        )
        def toggle_test_mode(_, info, t):
            """Toggles self-testing mode.

            Args:
                n_clicks (int): This callback is triggered by clicking the
                    self-test-button component.
                t (int): The current timestep retrieved from the slider
                    component.
            """
            # No tests to be performed on the last timestep.
            if t == len(values):
                # TODO: notify user that there is no more testing
                return dash.no_update

            if info["test_mode"]:
                return {
                    "test_mode": False,
                    "cur_test": 0,
                    "num_tests": -1,
                }
            return {
                "test_mode": True,
                "cur_test": 0,
                "num_tests": np.count_nonzero(t_write_matrix[t + 1]),
            }

        @self.app.callback(
            Output(self._primary, "figure", allow_duplicate=True),
            Input("test-info", "data"), State("slider", "value"))
        def highlight_tests(info, t):
            fig = copy.deepcopy(main_figure.frames[t])

            if not info["test_mode"]:
                return fig

            # Highlight the cell that is being tested on.
            cur_test = info["cur_test"]
            x, y = np.transpose(np.nonzero(t_write_matrix[t + 1]))[cur_test]
            fig.data[0]["z"][x][y] = CellType.WRITE

            return fig

        @self.app.callback(
            Output("correct", "is_open"),
            Output("incorrect", "is_open"),
            Output("test-info", "data", allow_duplicate=True),
            # Trigger this callback every time "enter" is pressed.
            Input("user-input", "n_submit"),
            State("user-input", "value"),
            State("test-info", "data"),
            State("slider", "value"),
        )
        def compare_input_and_frame(_, user_input, info, t):
            """Tests if user input is correct."""
            if not info["test_mode"]:
                return dash.no_update

            cur_test = info["cur_test"]
            x, y = np.transpose(np.nonzero(t_write_matrix[t + 1]))[cur_test]
            test = values[t + 1][x][y]

            if user_input == test:
                info["cur_test"] += 1
                info["test_mode"] = info["cur_test"] < info["num_tests"]
                return True, False, info
            return False, True, dash.no_update

        @self.app.callback(
            Output(self._primary, "figure", allow_duplicate=True),
            Input(self._primary, "clickData"), State("test-info", "data"),
            State("slider", "value"))
        def display_dependencies(click_data, info, t):
            # Skip this callback in testing mode.
            if info["test_mode"]:
                return dash.no_update

            x = click_data["points"][0]["x"]
            y = click_data["points"][0]["y"]

            fig = copy.deepcopy(main_figure.frames[t])

            # If selected cell is empty, do nothing.
            if fig.data[0]["z"][y][x] == CellType.EMPTY:
                return dash.no_update

            # Clear all highlight, read, and write cells to filled.
            z = fig.data[0]["z"]
            z[z != CellType.EMPTY] = CellType.FILLED

            # Highlight selected cell.
            z[y][x] = CellType.WRITE

            # Highlight dependencies.
            d = self._graph_metadata[self._primary]["t_read_matrix"]
            z[_indices_to_np_indices(d[t][y][x])] = CellType.READ

            # Highlight highlights.
            h = self._graph_metadata[self._primary]["t_highlight_matrix"]
            z[_indices_to_np_indices(h[t][y][x])] = CellType.HIGHLIGHT

            return fig

    def show(self):
        """Visualizes the DPArrays.

        Create the figures for each DPArray, attach the callbacks, and render
        the graph.
        """
        graphs = []
        for name, metadata in self._graph_metadata.copy().items():
            arr = metadata["arr"]
<<<<<<< HEAD
            kwargs = metadata["figure_kwargs"]

            self._create_figure(arr, **kwargs)

            # We need to re-access graph_metadata because self._create_figure
            # changes its value.
            figure = self._graph_metadata[name]["figure"]  # pylint: disable=unnecessary-dict-index-lookup

=======
            figure = self._create_figure(arr, **metadata["figure_kwargs"])
>>>>>>> ef782d58
            graphs.append(dcc.Graph(id=name, figure=figure))
            self._graph_metadata[name]["figure"] = figure

        max_timestep = len(self._graph_metadata[self._primary]["figure"].frames)

        # button = html.Div(
        #     [
        #         dbc.Button("Button 1", class_name="me-md-2"),
        #         dbc.Button("Button 2", class_name="me-md-2"),
        #         dbc.Button("Button 3"),
        #     ],
        #     class_name="d-grid gap-2 d-md-flex justify-content-md-end",
        # )

        questions = [
            "What is the next cell?",
            "What are its dependencies?",
            "What is its value?",
        ]

        test_select_checkbox = dbc.Row([
            dbc.Col(
                dbc.Checklist(
                    questions,
                    questions,
                    id="test-select-checkbox",
                )),
            dbc.Col(dbc.Button("Test Myself!",
                               id="self-test-button",
                               class_name="h-100",
                               color="info"),
                    width="auto")
        ])

        description_md = [
            dcc.Markdown(metadata["description"],
                         mathjax=True,
                         className="border border-primary")
            for metadata in self._graph_metadata.values()
        ]

        alerts = [
            dbc.Alert("You are in self-testing mode",
                      id="test-mode-toast",
                      is_open=False,
                      color="info",
                      style={
                          "position": "fixed",
                          "bottom": 10,
                          "left": 10,
                          "width": 350,
                      }),
            dbc.Alert("Correct!",
                      id="correct",
                      is_open=False,
                      color="success",
                      duration=3000,
                      fade=True,
                      className="alert-auto position-fixed w-25",
                      style={
                          "bottom": 10,
                          "left": 10,
                          "z-index": 9999,
                      }),
            dbc.Alert("Incorrect!",
                      id="incorrect",
                      is_open=False,
                      color="danger",
                      duration=3000,
                      fade=True,
                      className="alert-auto position-fixed w-25",
                      style={
                          "bottom": 10,
                          "left": 10,
                          "z-index": 9999,
                      })
        ]

        sidebar = html.Div([
            *description_md,
            test_select_checkbox,
            dbc.Row([
                dbc.Input(id="user-input", type="number", placeholder=""),
            ]),
        ],
                           id="side-bar",
                           className="border border-warning")

        main = html.Div(
            [
                html.Div(id="slider-container",
                         children=[
                             dcc.Slider(min=0,
                                        max=max_timestep,
                                        step=1,
                                        value=0,
                                        updatemode="drag",
                                        id="slider"),
                             html.Button("Play", id="play"),
                             html.Button("Stop", id="stop"),
                         ],
                         style={"display": "block"}),
                *graphs,
                dcc.Interval(id="interval",
                             interval=1000,
                             n_intervals=0,
                             max_intervals=0),
                dcc.Store(id="store-keypress", data=0),
                dcc.Store(id="test-info",
                          data={
                              "test_mode": False,
                              "num_tests": -1,
                              "cur_test": 0
                          }),
            ],
            id="page-content",
            className="border border-warning",
        )

        self.app.layout = dbc.Container(
            [
                dbc.Row([
                    dbc.Col(sidebar, width="auto"),
                    dbc.Col(main),
                ],
                        class_name="g-0"),
                *alerts,
            ],
            fluid=True,
            class_name="p-2",
        )

        self._attach_callbacks()

        self.app.run_server(debug=True, use_reloader=True)
        # self.app.run_server(debug=False, use_reloader=True)

    @property
    def app(self):
        """Returns the Dash app object."""
        return self._app<|MERGE_RESOLUTION|>--- conflicted
+++ resolved
@@ -497,18 +497,7 @@
         graphs = []
         for name, metadata in self._graph_metadata.copy().items():
             arr = metadata["arr"]
-<<<<<<< HEAD
-            kwargs = metadata["figure_kwargs"]
-
-            self._create_figure(arr, **kwargs)
-
-            # We need to re-access graph_metadata because self._create_figure
-            # changes its value.
-            figure = self._graph_metadata[name]["figure"]  # pylint: disable=unnecessary-dict-index-lookup
-
-=======
             figure = self._create_figure(arr, **metadata["figure_kwargs"])
->>>>>>> ef782d58
             graphs.append(dcc.Graph(id=name, figure=figure))
             self._graph_metadata[name]["figure"] = figure
 
