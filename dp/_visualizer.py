"""This file provides the visualizer for the DPArray class."""
import json
from enum import IntEnum

import dash
import numpy as np
import plotly.graph_objs as go
from dash import Dash, Input, Output, State, dcc, html
from plotly.colors import get_colorscale, sample_colorscale

from dp._logger import Op


class CellType(IntEnum):
    """CellType determines the color of elements in the DP array.

    EMPTY and FILLED are always white and grey, respectively. The other colors
    are defined by a builtin colorscale of plotly (defaults to Sunset).
    """
    EMPTY = 0
    FILLED = 1
    HIGHLIGHT = 2
    READ = 3
    WRITE = 4


def _index_set_to_numpy_index(indices):
    """Get a set of tuples representing indices and convert it into numpy
    indicies.

    Example input: {(0, 1), (2, 3), (4, 5)}
    Example output: {[0, 2, 4], [1, 3, 5]}

    Args:
        indices(set): Set of indices. It is expected that the indices are
        integers for 1D arrays and tuples of to integers for 2D arrays.

    Returns:
        formatted_indices: 
    """
    # Ignore if 1-d or no indicies.
    if len(indices) <= 0 or isinstance(list(indices)[0], int):
        return list(indices)

    x, y = [], []
    for i in indices:
        x.append(i[0])
        y.append(i[1])
    return x, y


def _get_colorbar_kwargs(name):
    """Get colorscale for the DP array visualization.

    Args:
        name (str): Name of built-in colorscales in plotly. See
            named_colorscales for the built-in colorscales.

    Returns:
        dict: kwargs for the colorbar.
    """
    n = len(CellType)
    x = np.linspace(0, 1, n + 1)

    # Round the linspace to account for Python FP error.
    x = np.round(x, decimals=5)

    val = np.repeat(x, 2)[1:-1]

    # Assign colors for each cell type.
    color = sample_colorscale(get_colorscale(name), samplepoints=n)
    color[0] = "rgb(255,255,255)"  # white
    color[1] = "rgb(220,220,220)"  # grey

    # Colorscale for the colorbar.
    color = np.repeat(color, 2)

    return {
        "zmin": 0,
        "zmax": n,
        "colorscale": list(zip(val, color)),
        "colorbar": {
            "orientation": "h",
            "ticklabelposition": "inside",
            "tickvals": np.array(list(CellType)) + 0.5,
            "ticktext": [c.name for c in CellType],
            "tickfont": {
                "color": "black",
                "size": 20,
            },
            "thickness": 20,
        }
    }


def display(dp_arr,
            start=0,
            show=True,
            colorscale_name="Sunset",
            row_labels=None,
            column_labels=None):
    """Creates an interactive display of the given DPArray in a webpage.

    Using a slider and buttons for time travel. This UI will have interactive
    testing as well as the figure.

    Args:
        dp_arr (DPArray): DParray to be visualized.
        start (int): Starting interation to be displayed. Defaults to 0.
        show (bool): Whether to show figure. Defaults to true.
        colorscale_name (str): Name of built-in colorscales in plotly. See
            plotly.colors.named_colorscales for the built-in colorscales.
        row_labels (list of str): Row labels of the DP array.
        column_labels (list of str): Column labels of the DP array.

    Returns:
        Plotly figure: Figure of DPArray as it is filled out by the recurrence.
    """
<<<<<<< HEAD
    # height and width of the array.
=======
    # Height and width of the array.
>>>>>>> 404a6f37
    h, w = dp_arr.shape

    # Obtaining the dp_array timesteps object.
    timesteps = dp_arr.get_timesteps()

<<<<<<< HEAD
    # Getting the data values for each frame
    modded = []
=======
    # Getting the data values for each frame.
>>>>>>> 404a6f37
    colors = []
    for t in timesteps:
        arr_data = t[dp_arr.array_name]
        contents = np.copy(t[dp_arr.array_name]["contents"])
        mask = np.isnan(contents.astype(float))
        contents[np.where(mask)] = CellType.EMPTY
        contents[np.where(~mask)] = CellType.FILLED
        contents[_index_set_to_numpy_index(arr_data[Op.READ])] = CellType.READ
        contents[_index_set_to_numpy_index(arr_data[Op.WRITE])] = CellType.WRITE
        contents[_index_set_to_numpy_index(
            arr_data[Op.HIGHLIGHT])] = CellType.HIGHLIGHT
        colors.append(contents)
        modded.append(list(t[dp_arr.array_name][Op.WRITE]))

    colors = np.array(colors)
    values = np.array([t[dp_arr.array_name]["contents"] for t in timesteps])

    # Plotly heatmaps requires 2d input as data.
    if values.ndim == 2:
        colors = np.expand_dims(colors, 1)
        values = np.expand_dims(values, 1)
        modded = [[(idx, 0) for idx in t] for t in modded]

    # Creates a hovertext array with the same shape as arr.
    # For each frame and cell in arr, populate the corresponding hovertext
    # cell with its value and dependencies.
    hovertext = np.full_like(values, "")
    dependency_matrix = np.empty_like(values)
    highlight_matrix = np.empty_like(values)
    for t, timestep in enumerate(timesteps):
        for write_idx in timestep[dp_arr.array_name][Op.WRITE]:
            # Fill in corresponding hovertext cell with value and dependencies.
            # An added dimension is needed if arr is a 1D Array.
            if isinstance(write_idx, int):
                hovertext[t:, 0, write_idx] = (
                    f"Value: {values[t, 0, write_idx]}<br />Dependencies: "
                    f"{timestep[dp_arr.array_name][Op.READ] or '{}'}")
                dependency_matrix[t:, 0, write_idx] = timestep[
                    dp_arr.array_name][Op.READ]
                highlight_matrix[t:, 0, write_idx] = timestep[
                    dp_arr.array_name][Op.HIGHLIGHT]
            else:
                hovertext[(np.s_[t:], *write_idx)] = (
                    f"Value: {values[(t, *write_idx)]}<br />Dependencies: "
                    f"{timestep[dp_arr.array_name][Op.READ] or '{}'}")
                dependency_matrix[(
                    np.s_[t:],
                    *write_idx)] = timestep[dp_arr.array_name][Op.READ]
                highlight_matrix[(
                    np.s_[t:],
                    *write_idx)] = timestep[dp_arr.array_name][Op.HIGHLIGHT]

    # Create heatmaps.
    values = np.where(np.isnan(values.astype(float)), "", values)
    heatmaps = [
        go.Heatmap(
            z=color,
            text=val,
            texttemplate="%{text}",
            textfont={"size": 20},
            customdata=hovertext[i],
            hovertemplate="<b>%{y} %{x}</b><br>%{customdata}" +
            "<extra></extra>",
            **_get_colorbar_kwargs(colorscale_name),
            xgap=1,
            ygap=1,
        ) for i, (val, color) in enumerate(zip(values, colors))
    ]

    # Rendering all the frames for the animation.
    frames = [
        go.Frame(name=f"Frame {i}", data=heatmap)
        for i, heatmap in enumerate(heatmaps)
    ]

<<<<<<< HEAD
    # Create the figure
=======
    # Create the figure.
>>>>>>> 404a6f37
    column_alias = {i: column_labels[i] for i in range(w)}
    row_alias = {i: row_labels[i] for i in range(h)}
    fig = go.Figure(
        data=heatmaps[start],
        layout=go.Layout(
            title=dp_arr.array_name,
            title_x=0.5,
            xaxis={
                "tickmode": "array",
                "tickvals": np.arange(values.shape[2]),
                "labelalias": column_alias,
                "showgrid": False,
                "zeroline": False,
            },
            yaxis={
                "tickmode": "array",
                "tickvals": np.arange(values.shape[1]),
                "labelalias": row_alias,
                "showgrid": False,
                "zeroline": False
            },
        ),
        frames=frames,
    )
    fig.update_coloraxes(showscale=False)
    fig.update_layout(clickmode="event+select")

    styles = {"pre": {"border": "thin lightgrey solid", "overflowX": "scroll"}}

    # Create Dash App.
    app = Dash()

    # Creates layout for dash app.
    app.layout = html.Div([
        dcc.Graph(id="graph", figure=fig),
        dcc.Slider(min=0,
                   max=len(values) - 1,
                   step=1,
                   value=0,
                   updatemode="drag",
                   id="my_slider"),
        dcc.Store(id="store-keypress", data=0),
        dcc.Interval(id="interval",
                     interval=1000,
                     n_intervals=0,
                     max_intervals=0),
        html.Button("Play", id="play"),
        html.Button("Stop", id="stop"),
        html.Div([
            dcc.Markdown("""
                **SELF-TESTING**
            """),
            html.Pre(id="click-data", style=styles["pre"]),
        ],
                 className="three columns"),
        dcc.Input(id="user_input", type="number", placeholder="",
                  debounce=True),
        html.Div(id="user_output"),
        dcc.Store(id="store-clicked-z"),
        html.Div(id="comparison-result"),
        html.Button("Test Myself!", id="self_test_button"),
        html.Div(id="next_prompt"),
        dcc.Store(id="self_testing_mode", data=False),
        html.Div(id="toggle_text", children="Self-Testing Mode: OFF"),
        dcc.Store(id="current_write",data=0)

    ])

<<<<<<< HEAD
    # Callback to change current heatmap based on slider value
    @app.callback(Output("graph", "figure"), 
                  Output("current_write","data"),
                  [Input("my_slider", "value")],
=======
    # Callback to change current heatmap based on slider value.
    @app.callback(Output("graph", "figure"), [Input("my_slider", "value")],
>>>>>>> 404a6f37
                  [State("graph", "figure")])
    def update_figure(value, existing_figure):
        # Get the heatmap for the current slider value.
        current_heatmap = heatmaps[value]

        # Update the figure data.
        existing_figure["data"] = [current_heatmap]

        return existing_figure,0

    # Update slider value baed on store-keypress.
    # Store-keypress is changed in assets/custom.js.
    @app.callback(Output("my_slider", "value"), Input("store-keypress", "data"),
                  State("my_slider", "value"))
    def update_slider(key_data, current_value):
        if key_data == 37:  # Left arrow
            current_value = max(current_value - 1, 0)
        elif key_data == 39:  # Right arrow
            current_value = min(current_value + 1, len(values) - 1)
        return current_value

    # Starts and stop interval from running.
    @app.callback(Output("interval", "max_intervals"),
                  [Input("play", "n_clicks"),
                   Input("stop", "n_clicks")], State("interval",
                                                     "max_intervals"))
    def control_interval(_start_clicks, _stop_clicks, _max_intervals):
        ctx = dash.callback_context
        if not ctx.triggered_id:
            return dash.no_update
        if "play" in ctx.triggered_id:
            return -1  # Runs interval indefinitely.
        if "stop" in ctx.triggered_id:
            return 0  # Stops interval from running.

    # Changes value of slider based on state of play/stop button.
    @app.callback(Output("my_slider", "value", allow_duplicate=True),
                  Input("interval", "n_intervals"),
                  State("my_slider", "value"),
                  prevent_initial_call=True)
    def button_iterate_slider(_n_intervals, value):
        new_value = (value + 1) % (len(values))
        return new_value

    # Displays user input after pressing enter.
    @app.callback(
        Output("user_output", "children"),
        Input("user_input", "value"),
    )
    def update_output(user_input):
        return f"User Input: {user_input}"

<<<<<<< HEAD
    @app.callback(Output('click-data', 'children'), Input('graph', 'clickData'))
    def display_click_data(clickData):
        return json.dumps(clickData, indent=2)
    
    # Define callback to toggle self_testing_mode
    @app.callback(
        Output('self_testing_mode', 'data'),
        Input('self_test_button', 'n_clicks'),
        State('self_testing_mode', 'data')
    )
    def toggle_self_testing_mode(n_clicks, self_testing_mode):
        if n_clicks is None:
            return dash.no_update  # Do not update if the button wasn't clicked
        return not self_testing_mode  # Toggle the state
    
    # Define another callback that uses self_testing_mode
    @app.callback(
        Output('toggle_text', 'children'),
        Input('self_testing_mode', 'data')
    )
    def update_output(self_testing_mode):
        if self_testing_mode:
            return "Self-Testing Mode: ON"
        else:
            return "Self-Testing Mode: OFF"
        
=======
    # Saves data of clicked element inside of store-clicked-z.
    @app.callback(
        [Output("store-clicked-z", "data"),
         Output("user_input", "value")], Input("graph", "clickData"))
    def save_click_data(click_data):
        if click_data is not None:
            z_value = click_data["points"][0]["text"]
            return {"z_value": z_value}, ""
        return dash.no_update, dash.no_update

    # Tests if user input is correct.
    # TODO: Change what it compares the user input to
>>>>>>> 404a6f37
    @app.callback(
        Output("comparison-result", "children"),
        Output("current_write", "data",allow_duplicate=True),
        [Input("user_input", "value"),
<<<<<<< HEAD
        Input("self_testing_mode", "data"),
        State("my_slider", "value"),
        State("current_write", "data")],
        prevent_initial_call=True
    )
    def compare_input_and_frame(user_input, is_self_testing, current_frame, current_write):
        if is_self_testing and user_input != None:
            next_frame = (current_frame + 1) % len(values)
            x,y = modded[next_frame][current_write]
            test = values[next_frame][x][y]
            next_write = (current_write + 1) % len(modded[next_frame])

            if int(user_input) == int(test):
                return "Correct!", (next_write)
            else:
                return "Incorrect!", (current_write)
        return None, current_write
    
    @app.callback(
        Output("graph","figure", allow_duplicate=True),
        Input("current_write","data"),
        Input('my_slider',"value"),
        Input("self_testing_mode", "data"),
        State("graph", "figure"),
        prevent_initial_call=True
    )
    def highlight_testing_cell(current_write, current_frame,is_self_testing, existing_figure):
        next_frame = (current_frame + 1) % len(values)
        x,y = modded[next_frame][current_write]
        if is_self_testing:
            existing_figure["data"][0]["z"][x][y] = CellType.HIGHLIGHT
            return existing_figure
        existing_figure["data"][0]["z"][x][y] = CellType.EMPTY
        return existing_figure
=======
         Input("store-clicked-z", "data")])
    def compare_input_and_click(user_input, click_data):
        if user_input is None or click_data is None:
            return dash.no_update
        z_value = click_data.get("z_value", None)
        if z_value is None:
            return "No point clicked yet."

        # Converting to integers before comparison.
        try:
            if int(user_input) == int(z_value):
                return "Correct!"
            return f"Incorrect. The clicked z-value is {z_value}."
        except ValueError:
            return ""

    @app.callback(Output('click-data', 'children'), Input('graph', 'clickData'))
    def display_click_data(click_data):
        return json.dumps(click_data, indent=2)
>>>>>>> 404a6f37

    @app.callback(Output('graph', 'figure', allow_duplicate=True),
                  [Input('graph', 'clickData')],
                  [State('my_slider', 'value'),
                   State("graph", "figure")],
                  prevent_initial_call=True)
    def display_dependencies(click_data, value, figure):
        # If selected cell is empty, do nothing.
        if figure["data"][0]['z'][click_data["points"][0]['y']][
                click_data["points"][0]['x']] == CellType.EMPTY:
            return dash.no_update

        # Clear all highlight, read, and write cells to filled.
        figure['data'][0]['z'] = list(
            map(
                lambda x: list(
                    map(lambda y: CellType.FILLED
                        if y != CellType.EMPTY else y, x)),
                figure['data'][0]['z']))

<<<<<<< HEAD
    return 



=======
        # Highlight selected cell.
        figure["data"][0]['z'][click_data["points"][0]['y']][
            click_data["points"][0]['x']] = CellType.WRITE

        # Highlight dependencies.
        dependencies = dependency_matrix[value][click_data["points"][0]['y']][
            click_data["points"][0]['x']]
        for dy, dx in dependencies:
            figure["data"][0]['z'][dy][dx] = CellType.READ

        # Highlight highlights.
        highlights = highlight_matrix[value][click_data["points"][0]['y']][
            click_data["points"][0]['x']]
        for hy, hx in highlights:
            figure["data"][0]['z'][hy][hx] = CellType.HIGHLIGHT

        return figure

    if show:
        app.run_server(debug=True, use_reloader=False)
>>>>>>> 404a6f37


# TODO:
# def backtrack(dp_arr, indices, direction="forward"):
#     pass
# Backtracking:
# backtrack(OPT, indices_in_order, function)
# indices_in_order = [(5, 10), (4, 9), ...]
# indices_in_order = [(4, 9), (5, 10), ...]
# function = lambda x,y: return x-y
# function((5, 10), (4,9)) months
# template = "{} months"<|MERGE_RESOLUTION|>--- conflicted
+++ resolved
@@ -116,22 +116,14 @@
     Returns:
         Plotly figure: Figure of DPArray as it is filled out by the recurrence.
     """
-<<<<<<< HEAD
     # height and width of the array.
-=======
-    # Height and width of the array.
->>>>>>> 404a6f37
     h, w = dp_arr.shape
 
     # Obtaining the dp_array timesteps object.
     timesteps = dp_arr.get_timesteps()
 
-<<<<<<< HEAD
     # Getting the data values for each frame
     modded = []
-=======
-    # Getting the data values for each frame.
->>>>>>> 404a6f37
     colors = []
     for t in timesteps:
         arr_data = t[dp_arr.array_name]
@@ -207,11 +199,7 @@
         for i, heatmap in enumerate(heatmaps)
     ]
 
-<<<<<<< HEAD
     # Create the figure
-=======
-    # Create the figure.
->>>>>>> 404a6f37
     column_alias = {i: column_labels[i] for i in range(w)}
     row_alias = {i: row_labels[i] for i in range(h)}
     fig = go.Figure(
@@ -280,15 +268,10 @@
 
     ])
 
-<<<<<<< HEAD
     # Callback to change current heatmap based on slider value
     @app.callback(Output("graph", "figure"), 
                   Output("current_write","data"),
                   [Input("my_slider", "value")],
-=======
-    # Callback to change current heatmap based on slider value.
-    @app.callback(Output("graph", "figure"), [Input("my_slider", "value")],
->>>>>>> 404a6f37
                   [State("graph", "figure")])
     def update_figure(value, existing_figure):
         # Get the heatmap for the current slider value.
@@ -341,7 +324,6 @@
     def update_output(user_input):
         return f"User Input: {user_input}"
 
-<<<<<<< HEAD
     @app.callback(Output('click-data', 'children'), Input('graph', 'clickData'))
     def display_click_data(clickData):
         return json.dumps(clickData, indent=2)
@@ -368,7 +350,6 @@
         else:
             return "Self-Testing Mode: OFF"
         
-=======
     # Saves data of clicked element inside of store-clicked-z.
     @app.callback(
         [Output("store-clicked-z", "data"),
@@ -381,12 +362,10 @@
 
     # Tests if user input is correct.
     # TODO: Change what it compares the user input to
->>>>>>> 404a6f37
     @app.callback(
         Output("comparison-result", "children"),
         Output("current_write", "data",allow_duplicate=True),
         [Input("user_input", "value"),
-<<<<<<< HEAD
         Input("self_testing_mode", "data"),
         State("my_slider", "value"),
         State("current_write", "data")],
@@ -421,27 +400,6 @@
             return existing_figure
         existing_figure["data"][0]["z"][x][y] = CellType.EMPTY
         return existing_figure
-=======
-         Input("store-clicked-z", "data")])
-    def compare_input_and_click(user_input, click_data):
-        if user_input is None or click_data is None:
-            return dash.no_update
-        z_value = click_data.get("z_value", None)
-        if z_value is None:
-            return "No point clicked yet."
-
-        # Converting to integers before comparison.
-        try:
-            if int(user_input) == int(z_value):
-                return "Correct!"
-            return f"Incorrect. The clicked z-value is {z_value}."
-        except ValueError:
-            return ""
-
-    @app.callback(Output('click-data', 'children'), Input('graph', 'clickData'))
-    def display_click_data(click_data):
-        return json.dumps(click_data, indent=2)
->>>>>>> 404a6f37
 
     @app.callback(Output('graph', 'figure', allow_duplicate=True),
                   [Input('graph', 'clickData')],
@@ -461,13 +419,6 @@
                     map(lambda y: CellType.FILLED
                         if y != CellType.EMPTY else y, x)),
                 figure['data'][0]['z']))
-
-<<<<<<< HEAD
-    return 
-
-
-
-=======
         # Highlight selected cell.
         figure["data"][0]['z'][click_data["points"][0]['y']][
             click_data["points"][0]['x']] = CellType.WRITE
@@ -488,7 +439,6 @@
 
     if show:
         app.run_server(debug=True, use_reloader=False)
->>>>>>> 404a6f37
 
 
 # TODO:
