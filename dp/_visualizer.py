--- conflicted
+++ resolved
@@ -3,13 +3,10 @@
 
 import numpy as np
 import plotly.graph_objs as go
-<<<<<<< HEAD
 import dash
 from dash import Dash, html, dcc, Output, Input, State
-=======
 from plotly.colors import get_colorscale, sample_colorscale
 
->>>>>>> 1edd93fd
 from dp._logger import Op
 import json
 
@@ -202,71 +199,8 @@
         "method": "animate",
     } for i in range(len(values))]
 
-<<<<<<< HEAD
     # Create the figure
     fig = go.Figure(
-=======
-    # Create the slider.
-    sliders = [{
-        "active": 0,
-        "yanchor": "top",
-        "xanchor": "left",
-        "currentvalue": {
-            "font": {
-                "size": 20
-            },
-            "prefix": "Frame:",
-            "visible": True,
-            "xanchor": "right"
-        },
-        "transition": {
-            "duration": 300,
-            "easing": "cubic-in-out"
-        },
-        "pad": {
-            "b": 10,
-            "t": 50
-        },
-        "len": 0.9,
-        "x": 0.1,
-        "y": 0,
-        "steps": steps
-    }]
-
-    buttons = [{
-        "label":
-            "Play",
-        "method":
-            "animate",
-        "args": [
-            None, {
-                "frame": {
-                    "duration": 500,
-                    "redraw": True
-                },
-                "fromcurrent": True
-            }
-        ]
-    }, {
-        "label":
-            "Pause",
-        "method":
-            "animate",
-        "args": [[None], {
-            "frame": {
-                "duration": 0,
-                "redraw": False
-            },
-            "mode": "immediate",
-            "transition": {
-                "duration": 0
-            }
-        }]
-    }]
-
-    # Create the figure.
-    figure = go.Figure(
->>>>>>> 1edd93fd
         data=heatmaps[start],
         layout=go.Layout(
             title=dp_arr.array_name,
@@ -286,7 +220,6 @@
         ),
         frames=frames,
     )
-<<<<<<< HEAD
     fig.update_coloraxes(showscale=False)
     fig.update_layout(clickmode="event+select")
 
@@ -418,15 +351,9 @@
 
     if show:
         app.run_server(debug=True, use_reloader=True)
-=======
-    figure.update_coloraxes(showscale=False)
-
-    if show:
-        figure.show()
 
     return figure
 
->>>>>>> 1edd93fd
 
 # TODO:
 # def backtrack(dp_arr, indices, direction="forward"):
