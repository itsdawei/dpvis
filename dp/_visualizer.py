"""This file provides the visualizer for the DPArray class."""
import copy
from enum import IntEnum

import dash
import dash_bootstrap_components as dbc
import numpy as np
import plotly.graph_objs as go
from dash import Dash, Input, Output, State, ctx, dcc, html
from plotly.colors import get_colorscale, sample_colorscale

from dp import DPArray
from dp._index_converter import _indices_to_np_indices
from dp._logger import Op


class CellType(IntEnum):
    """CellType determines the color of elements in the DP array.

    EMPTY and FILLED are always white and grey, respectively. The other colors
    are defined by a builtin colorscale of plotly (defaults to Sunset).
    """
    EMPTY = 0
    FILLED = 1
    HIGHLIGHT = 2
    READ = 3
    WRITE = 4


def _get_colorbar_kwargs(name):
    """Get colorscale for the DP array visualization.

    Args:
        name (str): Name of built-in colorscales in plotly. See
            named_colorscales for the built-in colorscales.

    Returns:
        dict: kwargs for the colorbar.
    """
    n = len(CellType)
    x = np.linspace(0, 1, n + 1)

    # Round the linspace to account for Python FP error.
    x = np.round(x, decimals=5)

    val = np.repeat(x, 2)[1:-1]

    # Assign colors for each cell type.
    color = sample_colorscale(get_colorscale(name), samplepoints=n)
    color[0] = "rgb(255,255,255)"  # white
    color[1] = "rgb(220,220,220)"  # grey

    # Colorscale for the colorbar.
    color = np.repeat(color, 2)

    return {
        "zmin": 0,
        "zmax": n,
        "colorscale": list(zip(val, color)),
        "colorbar": {
            "orientation": "h",
            "ticklabelposition": "inside",
            "tickvals": np.array(list(CellType)) + 0.5,
            "ticktext": [c.name for c in CellType],
            "tickfont": {
                "color": "black",
                "size": 20,
            },
            "thickness": 20,
        }
    }


def display(array,
            row_labels=None,
            column_labels=None,
            description=None,
            colorscale_name="Sunset"):
    """Creates an interactive display of the given DPArray in a webpage.

    Using a slider and buttons for time travel. This UI has interactive
    testing as well as the figure.

    Args:
        array (DPArray): DParray to be visualized.
        row_labels (list of str): Row labels of the DP array.
        column_labels (list of str): Column labels of the DP array.
        description (str): Markdown of the description for the DPArray.
        colorscale_name (str): Name of built-in colorscales in plotly. See
            plotly.colors.named_colorscales for the built-in colorscales.
    """
    visualizer = Visualizer()
    visualizer.add_array(array,
                         column_labels=column_labels,
                         row_labels=row_labels,
                         description=description,
                         colorscale_name=colorscale_name)
    visualizer.show()


class Visualizer:
    """Visualizer class.

    Attributes:
        _arrays (list of DPArray): Contains the values of the DP array.
        _primary_name (string): Name of the primary array.
        _graph_metadata (dict): A dictionary of metadata for each array.
            The dictionary has the following format:
            {
                array_name: {
                        arr: ,
                        t_dependency: ,
                        t_highlight: ,
                        t_heatmap: ,
                        ...
                },
                ...
            }
    """

    def __init__(self):
        """Initialize Visualizer object."""
        self._primary = None
        self._graph_metadata = {}

        # https://dash-bootstrap-components.opensource.faculty.ai/docs/themes/
        # If we use a dark theme, make the layout background transparent
        themes = [dbc.themes.LUX]

        # Create Dash App.
        self._app = Dash(
            __name__,
            # name="dynvis: Dynamic Program Visualization",
            external_stylesheets=themes,
            prevent_initial_callbacks=True)

    def add_array(self,
                  arr,
                  column_labels=None,
                  row_labels=None,
                  description="",
                  colorscale_name="Sunset"):
        """Add a DPArray to the visualization."""
        # TODO: @David Docstrings
        if not isinstance(arr, DPArray):
            raise TypeError("Array must be DPArray")

        # First array is the primary array.
        if self._primary is None:
            self._primary = arr.array_name

        self._graph_metadata[arr.array_name] = {
            "arr": arr,
            "description": description,
            "figure_kwargs": {
                "column_labels": column_labels or [],
                "row_labels": row_labels or [],
                "colorscale_name": colorscale_name,
            }
        }

        logger = self._graph_metadata[self._primary]["arr"].logger
        if logger is not arr.logger:
            raise ValueError("Added arrays should have the same"
                             "logger")

    def _parse_timesteps(self, arr):
        """Parse the timesteps of the logger."""
        timesteps = arr.get_timesteps()
        t = len(timesteps)

        name = arr.array_name

        # Height and width of the array.
        if len(arr.shape) == 1:
            h, w = 1, *arr.shape
            # Convert 1D timestep to 2D timestep.
            for i, timestep in enumerate(timesteps):
                t_arr = timestep[name]
                t_arr["contents"] = np.expand_dims(t_arr["contents"], 0)
                for op in Op:
                    new_op_coords = {(0, idx) for idx in t_arr[op]}
                    t_arr[op] = new_op_coords
        else:
            h, w = arr.shape

        # Constructing the color and value matrix for each timestep.
        # Initializes to CellType.EMPTY
        t_color_matrix = np.zeros((t, h, w))
        t_value_matrix = np.empty((t, h, w))
        # For each cell, stores its dependency.
        t_read_matrix = np.empty((t, h, w), dtype="object")
        t_highlight_matrix = np.empty((t, h, w), dtype="object")
        # Boolean mask of which cell is written to at timestep t.
        t_write_matrix = np.zeros((t, h, w), dtype="bool")
        for i, timestep in enumerate(timesteps):
            t_arr = timestep[name]
            mask = np.isnan(t_arr["contents"].astype(float))
            t_color_matrix[i][np.nonzero(~mask)] = CellType.FILLED
            t_color_matrix[i][_indices_to_np_indices(
                t_arr[Op.READ])] = CellType.READ
            t_color_matrix[i][_indices_to_np_indices(
                t_arr[Op.WRITE])] = CellType.WRITE
            t_color_matrix[i][_indices_to_np_indices(
                t_arr[Op.HIGHLIGHT])] = CellType.HIGHLIGHT
            t_value_matrix[i] = t_arr["contents"]

            for write_idx in t_arr[Op.WRITE]:
                indices = (np.s_[i:], *write_idx)
                t_read_matrix[indices] = t_arr[Op.READ]
                t_highlight_matrix[indices] = t_arr[Op.HIGHLIGHT]
                t_write_matrix[i][write_idx] = True

        return {
            "t_color_matrix": t_color_matrix,
            "t_value_matrix": t_value_matrix,
            "t_read_matrix": t_read_matrix,
            "t_write_matrix": t_write_matrix,
            "t_highlight_matrix": t_highlight_matrix,
        }

    def _show_figure_trace(self, figure, i):
        """Make exactly one trace of the figure visible.

        Args:
            figure (plotly.go.Figure): The ith trace from this figure will be
                visible, while all the other traces will be hidden.
            i (int): The index of the trace that will be shown.

        Returns:
            plotly.go.Figure: Figure after the trace is shown.
        """
        return figure.update_traces(visible=False).update_traces(visible=True,
                                                                 selector=i)

    def _create_figure(self, arr, colorscale_name="Sunset"):
        """Create a figure for an array.

        Args:
            arr (DPArray): DParray to be visualized.
            show (bool): Whether to show figure. Defaults to true.
            colorscale_name (str): Name of built-in colorscales in plotly. See
                plotly.colors.named_colorscales for the built-in colorscales.

        Returns:
            plotly.go.figure: Figure of DPArray as it is filled out by the
                recurrence.
        """
        name = arr.array_name
        self._graph_metadata[name].update(self._parse_timesteps(arr))

        metadata = self._graph_metadata[name]
        kwargs = metadata["figure_kwargs"]

        t_value_matrix = metadata["t_value_matrix"]
        t_color_matrix = metadata["t_color_matrix"]
        t_read_matrix = metadata["t_read_matrix"]

        h, w = t_value_matrix.shape[1], t_value_matrix.shape[2]

        # Extra hovertext info:
        # <br>Value: {value_text}<br>Dependencies: {deps_text}
        value_text = np.where(np.isnan(t_value_matrix.astype(float)), "",
                              t_value_matrix.astype("str"))
        deps_text = np.where(t_read_matrix == set(), "{}",
                             t_read_matrix.astype("str"))
        extra_hovertext = np.char.add("<br>Value: ", value_text)
        extra_hovertext = np.char.add(extra_hovertext, "<br>Dependencies: ")
        extra_hovertext = np.char.add(extra_hovertext, deps_text)

        # Remove extra info for empty cells.
        extra_hovertext[t_color_matrix == CellType.EMPTY] = ""

        # Create the figure.
        # column_alias = row_alias = None
        column_alias = dict(enumerate(kwargs["column_labels"]))
        row_alias = dict(enumerate(kwargs["row_labels"]))
        figure = go.Figure(
            layout={
                "title": arr.array_name,
                "title_x": 0.5,
                "xaxis": {
                    "tickmode": "array",
                    "tickvals": np.arange(w),
                    "labelalias": column_alias,
                    "showgrid": False,
                    "zeroline": False,
                },
                "yaxis": {
                    "tickmode": "array",
                    "tickvals": np.arange(h),
                    "labelalias": row_alias,
                    "showgrid": False,
                    "zeroline": False
                },
                "coloraxis": {
                    "showscale": False
                },
                "clickmode": "event+select",
            })

        for color, val, extra in zip(t_color_matrix, value_text,
                                     extra_hovertext):
            figure.add_heatmap(
                z=color,
                text=val,
                texttemplate="%{text}",
                textfont={"size": 20},
                customdata=extra,
                hovertemplate="<b>%{y}, %{x}</b>%{customdata}<extra></extra>",
                **_get_colorbar_kwargs(colorscale_name),
                xgap=1,
                ygap=1,
                visible=False,
            )

        return self._show_figure_trace(figure, 0)

    def _attach_callbacks(self):
        """Attach callbacks."""
        values = self._graph_metadata[self._primary]["t_value_matrix"]
        t_write_matrix = self._graph_metadata[self._primary]["t_write_matrix"]
        t_read_matrix = self._graph_metadata[self._primary]["t_read_matrix"]
        main_figure = self._graph_metadata[self._primary]["figure"]

        output_figure = [
            Output(name, "figure", allow_duplicate=True)
            for name in self._graph_metadata
        ]

        @self.app.callback(output_figure, Input("slider", "value"),
                           State("self-test-mode", "data"))
        def update_figure(t, self_test_mode):
            """Update each graph based on the slider value."""
            # Edge case: in self testing mode and ran out of tests.
            # TODO: Check that this shouldn't be >
            if (t == len(values)): return dash.no_update

            return [
                self._show_figure_trace(metadata["figure"], t)
                for metadata in self._graph_metadata.values()
            ]

        @self.app.callback(
            Output("slider", "value", allow_duplicate=True),
            Input("store-keypress", "data"),
            Input("interval", "n_intervals"),
            State("slider", "value"),
        )
        def update_slider(key_data, _, t):
            """Update the value of slider based on state of play/stop button.

            Update slider value based on store-keypress. Store-keypress is
            changed in assets/custom.js.
            """
            if ctx.triggered_id == "interval":
                return (t + 1) % len(values)
            if key_data in [37, 39]:
                return (t + key_data - 38) % len(values)
            return dash.no_update

        @self.app.callback(Output("interval", "max_intervals"),
                           Input("play", "n_clicks"), Input("stop", "n_clicks"),
                           Input("self-test-button", "n_clicks"))
        def play_pause_playback(_start_clicks, _stop_clicks, _n_clicks):
            """Starts and stop playback from running.

            Pauses the playback when "stop" or "self-test-button" is pressed.
            """
            if ctx.triggered_id == "play":
                return -1  # Runs interval indefinitely.
            if ctx.triggered_id in ["stop", "self-test-button"]:
                return 0  # Stops interval from running.
            return dash.no_update

        @self.app.callback(
            Output(component_id="playback-control", component_property="style"),
            Input("self-test-mode", "data"))
        def toggle_layout(self_test_mode):
            if self_test_mode:
                return {"visibility": "hidden"}
            return {"visibility": "visible"}

        @self.app.callback(Output("self-test-mode", "data", allow_duplicate=True),
                           Output("test-info", "data", allow_duplicate=True),
                           Output("trigger-make-tests", "data", allow_duplicate=True),
                           Input("self-test-button", "n_clicks"),
                           State("self-test-mode", "data"),
                           State("slider", "value"),
                           State("test-select-checkbox", "value"),
                           State("trigger-make-tests", "data"),)
        def toggle_test_mode(_, self_test_mode, t, selected_tests, trigger):
            """Toggles self-testing mode.

<<<<<<< HEAD
            Args:
                _ (int): This callback is triggered by clicking the
                    self-test-button component.
                self_test_mode (bool): Current state of self testing mode.
                t (int): The current timestep retrieved from the slider
                    component.
                selected_tests (list): lists of tests to be made.
                trigger (bool): boolean to trigger make tests.
=======
            Populates the test queue according to what tests are selected by
            the checkbox.

            This callback is triggered by clicking the self-test-button
            component and updates the test info.
>>>>>>> ddc51ff1
            """
            # No tests to be performed on the last timestep.
            if t == len(values)-1:
                # TODO: notify user that there is no more testing
<<<<<<< HEAD
                return False, {"tests": []}, dash.no_update
                        
            # Turn off testing mode if no tests selected or it was already on.
            if self_test_mode or not selected_tests:
                return False, {"tests": []}, dash.no_update
            
            # Testing mode should be on, so trigger the make tests callback.
            return True, dash.no_update, not trigger
            
        @self.app.callback(Output("self-test-mode", "data"),
                           Output("test-info", "data"),
                           Output("slider", "value"),
                           Input("trigger-make-tests", "data"),
                           State("slider", "value"),
                           State("test-select-checkbox", "value"))
        def make_tests(_, t, selected_tests):
            # On the last timestep, turn off self testing.
            if (t == len(values)-1):
                return False, {"tests": []}, t - 1
            
=======
                return dash.no_update

            # Turn off testing mode.
            if info["tests"]:
                return {"tests": []}

>>>>>>> ddc51ff1
            # Create list of write indices for t+1.
            write_mask = t_write_matrix[t + 1]
            all_writes = np.transpose(np.nonzero(write_mask))

            # Create list of dependencies for t+1.
            # Any all writes have the same reads on the same timestep, so we
            # arbitrarily pick the first one.
            all_reads = list(t_read_matrix[t + 1][write_mask][0])

<<<<<<< HEAD
            # Populate test_q according to what tests are selected.
=======
            # TODO: Populate test_q in separate callback.
>>>>>>> ddc51ff1
            test_q = []

            if "What is the next cell?" in selected_tests:
                # Write test.
                test_q.append({
                    "truth": all_writes,
                    "render": [],
                    "color": CellType.WRITE,
                    "expected_triggered_id": self._primary,
                    "tip":
                        "What cells are written to in the next frame? (Click "
                        "in any order)"
                })

            if "What are its dependencies?" in selected_tests:
                # Read test.
                test_q.append({
                    "truth": all_reads,
                    "render": [],
                    "color": CellType.READ,
                    "expected_triggered_id": self._primary,
                    "tip": "What cells are read for the next timestep? (Click "
                           "in any order)"
                })

            if "What is its value?" in selected_tests:
                # Value tests.
                for x, y in zip(*np.nonzero(write_mask)):
                    test_q.append({
                        "truth": [values[t + 1][x][y]],
                        "render": [(x, y)],
                        "color": CellType.WRITE,
                        "expected_triggered_id": "user-input",
                        "tip": f"What is the value of cell ({x}, {y})?"
                    })
<<<<<<< HEAD
            return dash.no_update, {"tests": test_q}, dash.no_update
        
=======

            return {"tests": test_q}
>>>>>>> ddc51ff1

        @self.app.callback(
            Output(self._primary, "figure", allow_duplicate=True),
            Output("test-instructions", "children"),
            Input("test-info", "data"),
            State("slider", "value"),
        )
        def display_tests(info, t):
            alert = dbc.Alert(is_open=False,
                              color="danger",
                              class_name="alert-auto")
            # import pdb;pdb.set_trace();
            if not info["tests"]:
                return self._show_figure_trace(main_figure, t), alert
            
            fig = copy.deepcopy(main_figure)

            # Clear HIGHLIGHT, READ, and WRITE cells to FILLED.
            z = fig.data[t].z.astype("bool").astype("int")

            # Highlight the revelant cells as specified by "render".
            test = info["tests"][0]
            render = test["render"]
            for x, y in render:
                z[x][y] = test["color"]

            # Bring up test-specific instructions.
            alert.is_open = True
            alert.children = test["tip"]

            return fig.update_traces(z=z, selector=t), alert

        @self.app.callback(
            Output("test-info", "data", allow_duplicate=True),
            Output("correct-alert", "children"),
            # For manually resetting clickData.
            Output(self._primary, "clickData"),
            Output("slider", "value", allow_duplicate=True),
            # For triggering make tests.
            Output("trigger-make-tests", "data"),
            # Trigger this callback every time "enter" is pressed.
            Input("user-input", "n_submit"),
            Input(self._primary, "clickData"),
            State("user-input", "value"),
            State("test-info", "data"),
            State("slider", "value"),
            State("trigger-make-tests", "data"),
        )
        def validate(_, click_data, user_input, info, t, trigger):
            """Validates the user input."""
            if not info["tests"]:
                return dash.no_update

            test = info["tests"][0]
            if ctx.triggered_id != test["expected_triggered_id"]:
                return dash.no_update

            if ctx.triggered_id == self._primary:
                # Click on graph.
                answer = [
                    click_data["points"][0]["y"],
                    click_data["points"][0]["x"],
                ]
            else:
                # Enter number.
                answer = user_input

            # The alert for correct or incorrect input.
            correct_alert = dbc.Alert("Incorrect!",
                                      color="danger",
                                      is_open=True,
                                      duration=3000,
                                      fade=True,
                                      class_name="alert-auto")

            # If answer is correct, remove from truth and render the test
            # values. Also updates alert.
            truths = test["truth"]
            if answer in truths:
                truths.remove(answer)
                test["render"].append(answer)
                correct_alert.children = "Correct!"
                correct_alert.color = "success"

            # If all truths have been found, pop from test queue.
            if not truths:
                info["tests"].pop(0)
                
                # If all tests are done, update slider value and make tests.
                if not info["tests"]:
                    return info, correct_alert, None, t + 1, not trigger


            # Updates test info, the alert, and resets clickData.
            return info, correct_alert, None, dash.no_update, dash.no_update

        @self.app.callback(
            Output(self._primary, "figure", allow_duplicate=True),
            Input(self._primary, "clickData"), State("self-test-mode", "data"),
            State("slider", "value"))
        def display_dependencies(click_data, self_test_mode, t):
            # Skip this callback in testing mode.
            if self_test_mode or not click_data:
                return dash.no_update

            x = click_data["points"][0]["x"]
            y = click_data["points"][0]["y"]

            fig = copy.deepcopy(main_figure)
            z = fig.data[t].z

            # If selected cell is empty, do nothing.
            if z[y][x] == CellType.EMPTY:
                return dash.no_update

            # Clear HIGHLIGHT, READ, and WRITE cells to FILLED.
            z = z.astype("bool").astype("int")

            # Highlight selected cell.
            z[y][x] = CellType.WRITE

            # Highlight dependencies.
            d = self._graph_metadata[self._primary]["t_read_matrix"]
            z[_indices_to_np_indices(d[t][y][x])] = CellType.READ

            # Highlight highlights.
            h = self._graph_metadata[self._primary]["t_highlight_matrix"]
            z[_indices_to_np_indices(h[t][y][x])] = CellType.HIGHLIGHT

            return fig.update_traces(z=z, selector=t)

    def show(self):
        """Visualizes the DPArrays.

        Create the figures for each DPArray, attach the callbacks, and render
        the graph.
        """
        graphs = []
        for name, metadata in self._graph_metadata.copy().items():
            arr = metadata["arr"]
            figure = self._create_figure(arr)
            graphs.append(dcc.Graph(id=name, figure=figure))
            self._graph_metadata[name]["figure"] = figure

        max_timestep = len(self._graph_metadata[self._primary]["figure"].data)

        questions = [
            "What is the next cell?",
            "What are its dependencies?",
            "What is its value?",
        ]

        test_select_checkbox = dbc.Row([
            dbc.Col(
                dbc.Checklist(
                    questions,
                    questions,
                    id="test-select-checkbox",
                )),
            dbc.Col(dbc.Button("Test Myself!",
                               id="self-test-button",
                               class_name="h-100",
                               color="info"),
                    width="auto")
        ])

        description_md = [
            dcc.Markdown(metadata["description"],
                         mathjax=True,
                         className="border border-primary")
            for metadata in self._graph_metadata.values()
        ]

        alerts = [
            html.Div(id="correct-alert",
                     className="position-fixed z-9999 w-25",
                     style={
                         "bottom": 10,
                         "left": 10,
                     }),
            html.Div(id="test-instructions", className="bottom-50 z-9999 w-25"),
        ]

        sidebar = html.Div([
            dbc.Stack([
                *description_md,
                test_select_checkbox,
                dbc.Input(id="user-input", type="number", placeholder=""),
            ],
                      id="sidebar",
                      className="border border-warning"),
        ])

        playback_control = [
            dbc.Col(dbc.Button("Play", id="play"), width="auto"),
            dbc.Col(dbc.Button("Stop", id="stop"), width="auto"),
            dbc.Col(
                dcc.Slider(
                    min=0,
                    max=max_timestep - 1,
                    step=1,
                    value=0,
                    updatemode="drag",
                    id="slider",
                )),
            dcc.Interval(id="interval",
                         interval=1000,
                         n_intervals=0,
                         max_intervals=0),
        ]

        datastores = [
            dcc.Store(id="store-keypress", data=0),
            dcc.Store("self-test-mode", data=False),
            dcc.Store("trigger-make-tests", data=False),
            dcc.Store(
                id="test-info",
                data={
                    # [W, V1, V2, ..., Vn, R]
                    # Each element is the test states for the current timestep.
                    # - W: Click on all writes.
                    # - Vi: Entered the value for the ith write.
                    # - R: Click on all reads.
                    "tests": [],
                }),
        ]

        self.app.layout = dbc.Container(
            [
                dbc.Row([
                    dbc.Col(sidebar, width="auto"),
                    dbc.Col([
                        dbc.Row(
                            playback_control,
                            id="playback-control",
                            class_name="g-0",
                            align="center",
                        ),
                        dbc.Row(
                            dbc.Stack(graphs),
                            id="page-content",
                            className="border border-warning",
                        )
                    ])
                ],
                        class_name="g-3"),
                *alerts,
                *datastores,
            ],
            fluid=True,
        )

        self._attach_callbacks()

        self.app.run_server(debug=True, use_reloader=True)
        # self.app.run_server(debug=False, use_reloader=True)

    @property
    def app(self):
        """Returns the Dash app object."""
        return self._app<|MERGE_RESOLUTION|>--- conflicted
+++ resolved
@@ -392,7 +392,6 @@
         def toggle_test_mode(_, self_test_mode, t, selected_tests, trigger):
             """Toggles self-testing mode.
 
-<<<<<<< HEAD
             Args:
                 _ (int): This callback is triggered by clicking the
                     self-test-button component.
@@ -401,18 +400,10 @@
                     component.
                 selected_tests (list): lists of tests to be made.
                 trigger (bool): boolean to trigger make tests.
-=======
-            Populates the test queue according to what tests are selected by
-            the checkbox.
-
-            This callback is triggered by clicking the self-test-button
-            component and updates the test info.
->>>>>>> ddc51ff1
             """
             # No tests to be performed on the last timestep.
             if t == len(values)-1:
                 # TODO: notify user that there is no more testing
-<<<<<<< HEAD
                 return False, {"tests": []}, dash.no_update
                         
             # Turn off testing mode if no tests selected or it was already on.
@@ -433,14 +424,6 @@
             if (t == len(values)-1):
                 return False, {"tests": []}, t - 1
             
-=======
-                return dash.no_update
-
-            # Turn off testing mode.
-            if info["tests"]:
-                return {"tests": []}
-
->>>>>>> ddc51ff1
             # Create list of write indices for t+1.
             write_mask = t_write_matrix[t + 1]
             all_writes = np.transpose(np.nonzero(write_mask))
@@ -450,11 +433,7 @@
             # arbitrarily pick the first one.
             all_reads = list(t_read_matrix[t + 1][write_mask][0])
 
-<<<<<<< HEAD
             # Populate test_q according to what tests are selected.
-=======
-            # TODO: Populate test_q in separate callback.
->>>>>>> ddc51ff1
             test_q = []
 
             if "What is the next cell?" in selected_tests:
@@ -490,13 +469,8 @@
                         "expected_triggered_id": "user-input",
                         "tip": f"What is the value of cell ({x}, {y})?"
                     })
-<<<<<<< HEAD
             return dash.no_update, {"tests": test_q}, dash.no_update
         
-=======
-
-            return {"tests": test_q}
->>>>>>> ddc51ff1
 
         @self.app.callback(
             Output(self._primary, "figure", allow_duplicate=True),
