"""This file provides the visualizer for the DPArray class."""
import json
from enum import IntEnum

import dash
import numpy as np
import plotly.graph_objs as go
from dash import Dash, Input, Output, State, dcc, html
from plotly.colors import get_colorscale, sample_colorscale

from dp._logger import Op


class CellType(IntEnum):
    """CellType determines the color of elements in the DP array.

    EMPTY and FILLED are always white and grey, respectively. The other colors
    are defined by a builtin colorscale of plotly (defaults to Sunset).
    """
    EMPTY = 0
    FILLED = 1
    HIGHLIGHT = 2
    READ = 3
    WRITE = 4


def _index_set_to_numpy_index(indices):
    """Get a set of tuples representing indices and convert it into numpy
    indicies.

    Example input: {(0, 1), (2, 3), (4, 5)}
    Example output: {[0, 2, 4], [1, 3, 5]}

    Args:
        indices(set): Set of indices. It is expected that the indices are
        integers for 1D arrays and tuples of to integers for 2D arrays.

    Returns:
        formatted_indices: 
    """
    # Ignore if 1-d or no indicies.
    if len(indices) <= 0 or isinstance(list(indices)[0], int):
        return list(indices)

    x, y = [], []
    for i in indices:
        x.append(i[0])
        y.append(i[1])
    return x, y


def _get_colorbar_kwargs(name):
    """Get colorscale for the DP array visualization.

    Args:
        name (str): Name of built-in colorscales in plotly. See
            named_colorscales for the built-in colorscales.

    Returns:
        dict: kwargs for the colorbar.
    """
    n = len(CellType)
    x = np.linspace(0, 1, n + 1)

    # Round the linspace to account for Python FP error.
    x = np.round(x, decimals=5)

    val = np.repeat(x, 2)[1:-1]

    # Assign colors for each cell type.
    color = sample_colorscale(get_colorscale(name), samplepoints=n)
    color[0] = "rgb(255,255,255)"  # white
    color[1] = "rgb(220,220,220)"  # grey

    # Colorscale for the colorbar.
    color = np.repeat(color, 2)

    return {
        "zmin": 0,
        "zmax": n,
        "colorscale": list(zip(val, color)),
        "colorbar": {
            "orientation": "h",
            "ticklabelposition": "inside",
            "tickvals": np.array(list(CellType)) + 0.5,
            "ticktext": [c.name for c in CellType],
            "tickfont": {
                "color": "black",
                "size": 20,
            },
            "thickness": 20,
        }
    }


def display(dp_arr,
            start=0,
            show=True,
            colorscale_name="Sunset",
            row_labels=None,
            column_labels=None):
    """Creates an interactive display of the given DPArray in a webpage.

    Using a slider and buttons for time travel. This UI will have interactive
    testing as well as the figure.

    Args:
        dp_arr (DPArray): DParray to be visualized.
        start (int): Starting interation to be displayed. Defaults to 0.
        show (bool): Whether to show figure. Defaults to true.
        colorscale_name (str): Name of built-in colorscales in plotly. See
            plotly.colors.named_colorscales for the built-in colorscales.
        row_labels (list of str): Row labels of the DP array.
        column_labels (list of str): Column labels of the DP array.

    Returns:
        Plotly figure: Figure of DPArray as it is filled out by the recurrence.
    """
<<<<<<< HEAD
    # height and width of the array.
    h, w = dp_arr.shape

=======
    # Height and width of the array.
    if len(dp_arr.shape) == 1:
        h, w = *dp_arr.shape, 1
    else:
        h, w = dp_arr.shape
>>>>>>> 74bb1116
    # Obtaining the dp_array timesteps object.
    timesteps = dp_arr.get_timesteps()

    # Getting the data values for each frame
    modded = []
    colors = []
    for t in timesteps:
        arr_data = t[dp_arr.array_name]
        contents = np.copy(t[dp_arr.array_name]["contents"])
        mask = np.isnan(contents.astype(float))
        contents[np.where(mask)] = CellType.EMPTY
        contents[np.where(~mask)] = CellType.FILLED
        contents[_index_set_to_numpy_index(arr_data[Op.READ])] = CellType.READ
        contents[_index_set_to_numpy_index(arr_data[Op.WRITE])] = CellType.WRITE
        contents[_index_set_to_numpy_index(
            arr_data[Op.HIGHLIGHT])] = CellType.HIGHLIGHT
        colors.append(contents)
        modded.append(list(t[dp_arr.array_name][Op.WRITE]))

    colors = np.array(colors)
    values = np.array([t[dp_arr.array_name]["contents"] for t in timesteps])

    # Plotly heatmaps requires 2d input as data.
    if values.ndim == 2:
        colors = np.expand_dims(colors, 1)
        values = np.expand_dims(values, 1)
        modded = [[(idx, 0) for idx in t] for t in modded]

    # Creates a hovertext array with the same shape as arr.
    # For each frame and cell in arr, populate the corresponding hovertext
    # cell with its value and dependencies.
    hovertext = np.full_like(values, "")
    dependency_matrix = np.empty_like(values)
    highlight_matrix = np.empty_like(values)
    for t, timestep in enumerate(timesteps):
        for write_idx in timestep[dp_arr.array_name][Op.WRITE]:
            # Fill in corresponding hovertext cell with value and dependencies.
            # An added dimension is needed if arr is a 1D Array.
            if isinstance(write_idx, int):
                hovertext[t:, 0, write_idx] = (
                    f"Value: {values[t, 0, write_idx]}<br />Dependencies: "
                    f"{timestep[dp_arr.array_name][Op.READ] or '{}'}")
                dependency_matrix[t:, 0, write_idx] = timestep[
                    dp_arr.array_name][Op.READ]
                highlight_matrix[t:, 0, write_idx] = timestep[
                    dp_arr.array_name][Op.HIGHLIGHT]
            else:
                hovertext[(np.s_[t:], *write_idx)] = (
                    f"Value: {values[(t, *write_idx)]}<br />Dependencies: "
                    f"{timestep[dp_arr.array_name][Op.READ] or '{}'}")
                dependency_matrix[(
                    np.s_[t:],
                    *write_idx)] = timestep[dp_arr.array_name][Op.READ]
                highlight_matrix[(
                    np.s_[t:],
                    *write_idx)] = timestep[dp_arr.array_name][Op.HIGHLIGHT]

    # Create heatmaps.
    values = np.where(np.isnan(values.astype(float)), "", values)
    heatmaps = [
        go.Heatmap(
            z=color,
            text=val,
            texttemplate="%{text}",
            textfont={"size": 20},
            customdata=hovertext[i],
            hovertemplate="<b>%{y} %{x}</b><br>%{customdata}" +
            "<extra></extra>",
            **_get_colorbar_kwargs(colorscale_name),
            xgap=1,
            ygap=1,
        ) for i, (val, color) in enumerate(zip(values, colors))
    ]

    # Rendering all the frames for the animation.
    frames = [
        go.Frame(name=f"Frame {i}", data=heatmap)
        for i, heatmap in enumerate(heatmaps)
    ]

<<<<<<< HEAD
    # Create the figure
    column_alias = {i: column_labels[i] for i in range(w)}
    row_alias = {i: row_labels[i] for i in range(h)}
=======
    # Create the figure.
    row_alias = column_alias = None
    if column_labels:
        column_alias = {i: column_labels[i] for i in range(w)}
    if row_labels:
        row_alias = {i: row_labels[i] for i in range(h)}
>>>>>>> 74bb1116
    fig = go.Figure(
        data=heatmaps[start],
        layout=go.Layout(
            title=dp_arr.array_name,
            title_x=0.5,
            xaxis={
                "tickmode": "array",
                "tickvals": np.arange(values.shape[2]),
                "labelalias": column_alias,
                "showgrid": False,
                "zeroline": False,
            },
            yaxis={
                "tickmode": "array",
                "tickvals": np.arange(values.shape[1]),
                "labelalias": row_alias,
                "showgrid": False,
                "zeroline": False
            },
        ),
        frames=frames,
    )
    fig.update_coloraxes(showscale=False)
    fig.update_layout(clickmode="event+select")

    styles = {"pre": {"border": "thin lightgrey solid", "overflowX": "scroll"}}

    # Create Dash App.
    app = Dash()

    # Creates layout for dash app.
    app.layout = html.Div([
        dcc.Graph(id="graph", figure=fig),
        dcc.Slider(min=0,
                   max=len(values) - 1,
                   step=1,
                   value=0,
                   updatemode="drag",
                   id="my_slider"),
        dcc.Store(id="store-keypress", data=0),
        dcc.Interval(id="interval",
                     interval=1000,
                     n_intervals=0,
                     max_intervals=0),
        html.Button("Play", id="play"),
        html.Button("Stop", id="stop"),
        html.Div([
            dcc.Markdown("""
                **SELF-TESTING**
            """),
            html.Pre(id="click-data", style=styles["pre"]),
        ],
                 className="three columns"),
        dcc.Input(id="user_input", type="number", placeholder="",
                  debounce=True),
        html.Div(id="user_output"),
        dcc.Store(id="store-clicked-z"),
        html.Div(id="comparison-result"),
        html.Button("Test Myself!", id="self_test_button"),
        html.Div(id="next_prompt"),
        dcc.Store(id="self_testing_mode", data=False),
        html.Div(id="toggle_text", children="Self-Testing Mode: OFF"),
        dcc.Store(id="current_write",data=0)

    ])

    # Callback to change current heatmap based on slider value
    @app.callback(Output("graph", "figure"), 
                  Output("current_write","data"),
                  [Input("my_slider", "value")],
                  [State("graph", "figure")])
    def update_figure(value, existing_figure):
        # Get the heatmap for the current slider value.
        current_heatmap = heatmaps[value]

        # Update the figure data.
        existing_figure["data"] = [current_heatmap]

        return existing_figure,0

    # Update slider value baed on store-keypress.
    # Store-keypress is changed in assets/custom.js.
    @app.callback(Output("my_slider", "value"), Input("store-keypress", "data"),
                  State("my_slider", "value"))
    def update_slider(key_data, current_value):
        if key_data == 37:  # Left arrow
            current_value = max(current_value - 1, 0)
        elif key_data == 39:  # Right arrow
            current_value = min(current_value + 1, len(values) - 1)
        return current_value

    # Starts and stop interval from running.
    @app.callback(Output("interval", "max_intervals"),
                  [Input("play", "n_clicks"),
                   Input("stop", "n_clicks")], State("interval",
                                                     "max_intervals"))
    def control_interval(_start_clicks, _stop_clicks, _max_intervals):
        ctx = dash.callback_context
        if not ctx.triggered_id:
            return dash.no_update
        if "play" in ctx.triggered_id:
            return -1  # Runs interval indefinitely.
        if "stop" in ctx.triggered_id:
            return 0  # Stops interval from running.

    # Changes value of slider based on state of play/stop button.
    @app.callback(Output("my_slider", "value", allow_duplicate=True),
                  Input("interval", "n_intervals"),
                  State("my_slider", "value"),
                  prevent_initial_call=True)
    def button_iterate_slider(_n_intervals, value):
        new_value = (value + 1) % (len(values))
        return new_value

    # Displays user input after pressing enter.
    @app.callback(
        Output("user_output", "children"),
        Input("user_input", "value"),
    )
    def update_output(user_input):
        return f"User Input: {user_input}"

    @app.callback(Output('click-data', 'children'), Input('graph', 'clickData'))
    def display_click_data(clickData):
        return json.dumps(clickData, indent=2)
    
    # Define callback to toggle self_testing_mode
    @app.callback(
        Output('self_testing_mode', 'data'),
        Input('self_test_button', 'n_clicks'),
        State('self_testing_mode', 'data')
    )
    def toggle_self_testing_mode(n_clicks, self_testing_mode):
        if n_clicks is None:
            return dash.no_update  # Do not update if the button wasn't clicked
        return not self_testing_mode  # Toggle the state
    
    # Define another callback that uses self_testing_mode
    @app.callback(
        Output('toggle_text', 'children'),
        Input('self_testing_mode', 'data')
    )
    def update_output(self_testing_mode):
        if self_testing_mode:
            return "Self-Testing Mode: ON"
        else:
            return "Self-Testing Mode: OFF"
        
    # Saves data of clicked element inside of store-clicked-z.
    @app.callback(
        [Output("store-clicked-z", "data"),
         Output("user_input", "value")], Input("graph", "clickData"))
    def save_click_data(click_data):
        if click_data is not None:
            z_value = click_data["points"][0]["text"]
            return {"z_value": z_value}, ""
        return dash.no_update, dash.no_update

    # Tests if user input is correct.
    # TODO: Change what it compares the user input to
    @app.callback(
        Output("comparison-result", "children"),
        Output("current_write", "data",allow_duplicate=True),
        [Input("user_input", "value"),
        Input("self_testing_mode", "data"),
        State("my_slider", "value"),
        State("current_write", "data")],
        prevent_initial_call=True
    )
    def compare_input_and_frame(user_input, is_self_testing, current_frame, current_write):
        if is_self_testing and user_input != None and user_input.isdigit():
            next_frame = (current_frame + 1) % len(values)
            x,y = modded[next_frame][current_write]
            test = values[next_frame][x][y]
            next_write = (current_write + 1) % len(modded[next_frame])

            if int(user_input) == int(test):
                return "Correct!", (next_write)
            else:
                return "Incorrect!", (current_write)
        return None, current_write
    
    @app.callback(
        Output("graph","figure", allow_duplicate=True),
        Input("current_write","data"),
        Input('my_slider',"value"),
        Input("self_testing_mode", "data"),
        State("graph", "figure"),
        prevent_initial_call=True
    )
    def highlight_testing_cell(current_write, current_frame,is_self_testing, existing_figure):
        next_frame = (current_frame + 1) % len(values)
        x,y = modded[next_frame][current_write]
        if is_self_testing:
            existing_figure["data"][0]["z"][x][y] = CellType.HIGHLIGHT
            return existing_figure
        existing_figure["data"][0]["z"][x][y] = CellType.EMPTY
        return existing_figure

    @app.callback(Output('graph', 'figure',
                         allow_duplicate=True), [Input('graph', 'clickData')],
                  [State('my_slider', 'value'),
                   State("graph", "figure")],
                  prevent_initial_call=True)
    def display_dependencies(click_data, value, figure):
        # If selected cell is empty, do nothing.
        if figure["data"][0]['z'][click_data["points"][0]['y']][
                click_data["points"][0]['x']] == CellType.EMPTY:
            return dash.no_update

        # Clear all highlight, read, and write cells to filled.
        figure['data'][0]['z'] = list(
            map(
                lambda x: list(
                    map(lambda y: CellType.FILLED
                        if y != CellType.EMPTY else y, x)),
                figure['data'][0]['z']))
        # Highlight selected cell.
        figure["data"][0]['z'][click_data["points"][0]['y']][
            click_data["points"][0]['x']] = CellType.WRITE

        # Highlight dependencies.
        dependencies = dependency_matrix[value][click_data["points"][0]['y']][
            click_data["points"][0]['x']]
        for dy, dx in dependencies:
            figure["data"][0]['z'][dy][dx] = CellType.READ

        # Highlight highlights.
        highlights = highlight_matrix[value][click_data["points"][0]['y']][
            click_data["points"][0]['x']]
        for hy, hx in highlights:
            figure["data"][0]['z'][hy][hx] = CellType.HIGHLIGHT

        return figure

    if show:
        app.run_server(debug=True, use_reloader=False)


# TODO:
# def backtrack(dp_arr, indices, direction="forward"):
#     pass
# Backtracking:
# backtrack(OPT, indices_in_order, function)
# indices_in_order = [(5, 10), (4, 9), ...]
# indices_in_order = [(4, 9), (5, 10), ...]
# function = lambda x,y: return x-y
# function((5, 10), (4,9)) months
# template = "{} months"<|MERGE_RESOLUTION|>--- conflicted
+++ resolved
@@ -116,17 +116,11 @@
     Returns:
         Plotly figure: Figure of DPArray as it is filled out by the recurrence.
     """
-<<<<<<< HEAD
-    # height and width of the array.
-    h, w = dp_arr.shape
-
-=======
     # Height and width of the array.
     if len(dp_arr.shape) == 1:
         h, w = *dp_arr.shape, 1
     else:
         h, w = dp_arr.shape
->>>>>>> 74bb1116
     # Obtaining the dp_array timesteps object.
     timesteps = dp_arr.get_timesteps()
 
@@ -207,18 +201,12 @@
         for i, heatmap in enumerate(heatmaps)
     ]
 
-<<<<<<< HEAD
-    # Create the figure
-    column_alias = {i: column_labels[i] for i in range(w)}
-    row_alias = {i: row_labels[i] for i in range(h)}
-=======
     # Create the figure.
     row_alias = column_alias = None
     if column_labels:
         column_alias = {i: column_labels[i] for i in range(w)}
     if row_labels:
         row_alias = {i: row_labels[i] for i in range(h)}
->>>>>>> 74bb1116
     fig = go.Figure(
         data=heatmaps[start],
         layout=go.Layout(
