--- conflicted
+++ resolved
@@ -429,8 +429,6 @@
             return fig
 
         @self.app.callback(
-<<<<<<< HEAD
-=======
             Output("correct", "is_open"),
             Output("incorrect", "is_open"),
             Output("test-info", "data", allow_duplicate=True),
@@ -456,7 +454,6 @@
             return False, True, dash.no_update
 
         @self.app.callback(
->>>>>>> f0f21ee0
             Output(self._primary, "figure", allow_duplicate=True),
             Input(self._primary, "clickData"), State("test-info", "data"),
             State("slider", "value"))
@@ -715,6 +712,8 @@
                          interval=1000,
                          n_intervals=0,
                          max_intervals=0),
+            html.Div(id="testing-prompt", children = ""),
+            html.Div(id="dep-test", children=""),
         ]
 
         datastores = [
@@ -725,18 +724,14 @@
                           "num_tests": -1,
                           "cur_test": 0
                       }),
-<<<<<<< HEAD
             dcc.Store(id="current-test",data=(-1,-1)),
             dcc.Store(id="num-tests",data=0),
             dcc.Store(id="got-correct-value", data=False),
             dcc.Store(id="got-correct-write", data=False),
             dcc.Store(id="dep-set", data=[]),
             dcc.Store(id="tests-set",data=[]),
-            html.Div(id="testing-prompt", children = ""),
-            html.Div(id="dep-test", children=""),
             dcc.Store(id="skip-flag",data=True)
         ])
-=======
         ]
 
         self.app.layout = dbc.Container(
@@ -764,7 +759,6 @@
             ],
             fluid=True,
         )
->>>>>>> f0f21ee0
 
         self._attach_callbacks()
 
