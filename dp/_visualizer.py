--- conflicted
+++ resolved
@@ -9,11 +9,8 @@
 from dash import Dash, Input, Output, State, ctx, dcc, html
 from plotly.colors import get_colorscale, sample_colorscale
 
-<<<<<<< HEAD
 from dp import DPArray
-=======
 from dp._index_converter import _indices_to_np_indices
->>>>>>> 3c5016c8
 from dp._logger import Op
 
 
@@ -31,36 +28,6 @@
     WRITE = 4
 
 
-<<<<<<< HEAD
-def _index_set_to_numpy_index(indices):
-    """Get a set of tuples representing indices and convert it into numpy
-    indicies.
-
-    Example input: {(0, 1), (2, 3), (4, 5)}
-    Example output: {[0, 2, 4], [1, 3, 5]}
-
-    Args:
-        indices(set): Set of indices. It is expected that the indices are
-        integers for 1D arrays and tuples of to integers for 2D arrays.
-
-    Returns:
-        formatted_indices: outputs the given indices in numpy form:
-        a list of values on the first dimension and a list of values on
-        the second dimension.
-    """
-    # Ignore if 1-d or no indicies.
-    if len(indices) <= 0 or isinstance(list(indices)[0], int):
-        return list(indices)
-
-    x, y = [], []
-    for i in indices:
-        x.append(i[0])
-        y.append(i[1])
-    return x, y
-
-
-=======
->>>>>>> 3c5016c8
 def _get_colorbar_kwargs(name):
     """Get colorscale for the DP array visualization.
 
@@ -121,7 +88,6 @@
         colorscale_name (str): Name of built-in colorscales in plotly. See
             plotly.colors.named_colorscales for the built-in colorscales.
     """
-<<<<<<< HEAD
     visualizer = Visualizer()
     visualizer.add_array(array,
                          column_labels=column_labels,
@@ -170,14 +136,18 @@
 
     def _parse_timesteps(self, arr):
         timesteps = arr.get_timesteps()
-
-        if len(arr.shape) == 1:
-            h, = arr.shape
-            w = 1
+        t = len(timesteps)
+
+        # Height and width of the array.
+        if len(dp_arr.shape) == 1:
+            h, w = *dp_arr.shape, 1
         else:
-            h, w = arr.shape
+            h, w = dp_arr.shape
+
+        # Obtaining the dp_array timesteps object.
+        timesteps = dp_arr.get_timesteps()
+
         name = arr.array_name
-        t = len(timesteps)
 
         # Constructing the color and value matrix for each timestep.
         t_color_matrix = np.empty((t, h, w))
@@ -191,10 +161,9 @@
             mask = np.isnan(c_mat.astype(float))
             c_mat[np.where(mask)] = CellType.EMPTY
             c_mat[np.where(~mask)] = CellType.FILLED
-            c_mat[_index_set_to_numpy_index(arr[Op.READ])] = CellType.READ
-            c_mat[_index_set_to_numpy_index(arr[Op.WRITE])] = CellType.WRITE
-            c_mat[_index_set_to_numpy_index(
-                arr[Op.HIGHLIGHT])] = CellType.HIGHLIGHT
+            c_mat[_indices_to_np_indices(arr_data[Op.READ])] = CellType.READ
+            c_mat[_indices_to_np_indices(arr_data[Op.WRITE])] = CellType.WRITE
+            c_mat[_indices_to_np_indices(arr_data[Op.HIGHLIGHT])] = CellType.HIGHLIGHT
             t_color_matrix[i] = c_mat
             t_value_matrix[i] = arr["contents"]
 
@@ -284,9 +253,9 @@
 
         # Create the figure.
         column_alias = row_alias = None
-        if column_labels is not None:
+        if column_labels:
             column_alias = {i: column_labels[i] for i in range(w)}
-        if row_labels is not None:
+        if row_labels:
             row_alias = {i: row_labels[i] for i in range(h)}
         figure = go.Figure(
             data=heatmaps[0],
@@ -373,254 +342,6 @@
                 return -1  # Runs interval indefinitely.
             if triggered_id == "stop":
                 return 0  # Stops interval from running.
-=======
-    # Height and width of the array.
-    if len(dp_arr.shape) == 1:
-        h, w = *dp_arr.shape, 1
-    else:
-        h, w = dp_arr.shape
-    # Obtaining the dp_array timesteps object.
-    timesteps = dp_arr.get_timesteps()
-
-    # Getting the data values for each frame.
-    colors = []
-    for t in timesteps:
-        arr_data = t[dp_arr.array_name]
-        contents = np.copy(t[dp_arr.array_name]["contents"])
-        mask = np.isnan(contents.astype(float))
-        contents[np.where(mask)] = CellType.EMPTY
-        contents[np.where(~mask)] = CellType.FILLED
-        contents[_indices_to_np_indices(arr_data[Op.READ])] = CellType.READ
-        contents[_indices_to_np_indices(arr_data[Op.WRITE])] = CellType.WRITE
-        contents[_indices_to_np_indices(arr_data[Op.HIGHLIGHT]
-                                        )] = CellType.HIGHLIGHT
-        colors.append(contents)
-
-    colors = np.array(colors)
-    values = np.array([t[dp_arr.array_name]["contents"] for t in timesteps])
-
-    # Plotly heatmaps requires 2d input as data.
-    if values.ndim == 2:
-        colors = np.expand_dims(colors, 1)
-        values = np.expand_dims(values, 1)
-
-    # Creates a hovertext array with the same shape as arr.
-    # For each frame and cell in arr, populate the corresponding hovertext
-    # cell with its value and dependencies.
-    hovertext = np.full_like(values, "")
-    dependency_matrix = np.empty_like(values)
-    highlight_matrix = np.empty_like(values)
-    for t, timestep in enumerate(timesteps):
-        for write_idx in timestep[dp_arr.array_name][Op.WRITE]:
-            # Fill in corresponding hovertext cell with value and dependencies.
-            # An added dimension is needed if arr is a 1D Array.
-            if isinstance(write_idx, int):
-                hovertext[t:, 0, write_idx] = (
-                    f"Value: {values[t, 0, write_idx]}<br />Dependencies: "
-                    f"{timestep[dp_arr.array_name][Op.READ] or '{}'}")
-                dependency_matrix[t:, 0, write_idx] = timestep[
-                    dp_arr.array_name][Op.READ]
-                highlight_matrix[t:, 0, write_idx] = timestep[
-                    dp_arr.array_name][Op.HIGHLIGHT]
-            else:
-                hovertext[(np.s_[t:], *write_idx)] = (
-                    f"Value: {values[(t, *write_idx)]}<br />Dependencies: "
-                    f"{timestep[dp_arr.array_name][Op.READ] or '{}'}")
-                dependency_matrix[(
-                    np.s_[t:],
-                    *write_idx)] = timestep[dp_arr.array_name][Op.READ]
-                highlight_matrix[(
-                    np.s_[t:],
-                    *write_idx)] = timestep[dp_arr.array_name][Op.HIGHLIGHT]
-
-    # Create heatmaps.
-    values = np.where(np.isnan(values.astype(float)), "", values)
-    heatmaps = [
-        go.Heatmap(
-            z=color,
-            text=val,
-            texttemplate="%{text}",
-            textfont={"size": 20},
-            customdata=hovertext[i],
-            hovertemplate="<b>%{y} %{x}</b><br>%{customdata}" +
-            "<extra></extra>",
-            **_get_colorbar_kwargs(colorscale_name),
-            xgap=1,
-            ygap=1,
-        ) for i, (val, color) in enumerate(zip(values, colors))
-    ]
-
-    # Rendering all the frames for the animation.
-    frames = [
-        go.Frame(name=f"Frame {i}", data=heatmap)
-        for i, heatmap in enumerate(heatmaps)
-    ]
-
-    # Create the figure.
-    row_alias = column_alias = None
-    if column_labels:
-        column_alias = {i: column_labels[i] for i in range(w)}
-    if row_labels:
-        row_alias = {i: row_labels[i] for i in range(h)}
-    fig = go.Figure(
-        data=heatmaps[start],
-        layout=go.Layout(
-            title=dp_arr.array_name,
-            title_x=0.5,
-            xaxis={
-                "tickmode": "array",
-                "tickvals": np.arange(values.shape[2]),
-                "labelalias": column_alias,
-                "showgrid": False,
-                "zeroline": False,
-            },
-            yaxis={
-                "tickmode": "array",
-                "tickvals": np.arange(values.shape[1]),
-                "labelalias": row_alias,
-                "showgrid": False,
-                "zeroline": False
-            },
-        ),
-        frames=frames,
-    )
-    fig.update_coloraxes(showscale=False)
-    fig.update_layout(clickmode="event+select")
-
-    styles = {"pre": {"border": "thin lightgrey solid", "overflowX": "scroll"}}
-
-    # Create Dash App.
-    app = Dash()
-
-    # Creates layout for dash app.
-    app.layout = html.Div([
-        dcc.Graph(id="graph", figure=fig),
-        dcc.Slider(min=0,
-                   max=len(values) - 1,
-                   step=1,
-                   value=0,
-                   updatemode="drag",
-                   id="my_slider"),
-        dcc.Store(id="store-keypress", data=0),
-        dcc.Interval(id="interval",
-                     interval=1000,
-                     n_intervals=0,
-                     max_intervals=0),
-        html.Button("Dash_Play", id="play"),
-        html.Button("Dash_Stop", id="stop"),
-        html.Div([
-            dcc.Markdown("""
-                **SELF-TESTING**
-            """),
-            html.Pre(id="click-data", style=styles["pre"]),
-        ],
-                 className="three columns"),
-        dcc.Input(id="user_input", type="number", placeholder="",
-                  debounce=True),
-        html.Div(id="user_output"),
-        dcc.Store(id="store-clicked-z"),
-        html.Div(id="comparison-result")
-    ])
-
-    # Callback to change current heatmap based on slider value.
-    @app.callback(Output("graph", "figure"), [Input("my_slider", "value")],
-                  [State("graph", "figure")])
-    def update_figure(value, existing_figure):
-        # Get the heatmap for the current slider value.
-        current_heatmap = heatmaps[value]
-
-        # Update the figure data.
-        existing_figure["data"] = [current_heatmap]
-
-        return existing_figure
-
-    # Update slider value baed on store-keypress.
-    # Store-keypress is changed in assets/custom.js.
-    @app.callback(Output("my_slider", "value"), Input("store-keypress", "data"),
-                  State("my_slider", "value"))
-    def update_slider(key_data, current_value):
-        if key_data == 37:  # Left arrow
-            current_value = max(current_value - 1, 0)
-        elif key_data == 39:  # Right arrow
-            current_value = min(current_value + 1, len(values) - 1)
-        return current_value
-
-    # Starts and stop interval from running.
-    @app.callback(Output("interval", "max_intervals"),
-                  [Input("play", "n_clicks"),
-                   Input("stop", "n_clicks")], State("interval",
-                                                     "max_intervals"))
-    def control_interval(_start_clicks, _stop_clicks, _max_intervals):
-        ctx = dash.callback_context
-        if not ctx.triggered_id:
-            return dash.no_update
-        if "play" in ctx.triggered_id:
-            return -1  # Runs interval indefinitely.
-        if "stop" in ctx.triggered_id:
-            return 0  # Stops interval from running.
-
-    # Changes value of slider based on state of play/stop button.
-    @app.callback(Output("my_slider", "value", allow_duplicate=True),
-                  Input("interval", "n_intervals"),
-                  State("my_slider", "value"),
-                  prevent_initial_call=True)
-    def button_iterate_slider(_n_intervals, value):
-        new_value = (value + 1) % (len(values))
-        return new_value
-
-    # Displays user input after pressing enter.
-    @app.callback(
-        Output("user_output", "children"),
-        Input("user_input", "value"),
-    )
-    def update_output(user_input):
-        return f"User Input: {user_input}"
-
-    # Saves data of clicked element inside of store-clicked-z.
-    @app.callback(
-        [Output("store-clicked-z", "data"),
-         Output("user_input", "value")], Input("graph", "clickData"))
-    def save_click_data(click_data):
-        if click_data is not None:
-            z_value = click_data["points"][0]["text"]
-            return {"z_value": z_value}, ""
-        return dash.no_update, dash.no_update
-
-    # Tests if user input is correct.
-    # TODO: Change what it compares the user input to
-    @app.callback(
-        Output("comparison-result", "children"),
-        [Input("user_input", "value"),
-         Input("store-clicked-z", "data")])
-    def compare_input_and_click(user_input, click_data):
-        if user_input is None or click_data is None:
-            return dash.no_update
-        z_value = click_data.get("z_value", None)
-        if z_value is None:
-            return "No point clicked yet."
-
-        # Converting to integers before comparison.
-        try:
-            if int(user_input) == int(z_value):
-                return "Correct!"
-            return f"Incorrect. The clicked z-value is {z_value}."
-        except ValueError:
-            return ""
-
-    @app.callback(Output('click-data', 'children'), Input('graph', 'clickData'))
-    def display_click_data(click_data):
-        return json.dumps(click_data, indent=2)
-
-    @app.callback(Output('graph', 'figure',
-                         allow_duplicate=True), [Input('graph', 'clickData')],
-                  [State('my_slider', 'value'),
-                   State("graph", "figure")],
-                  prevent_initial_call=True)
-    def display_dependencies(click_data, value, figure):
-        # If selected cell is empty, do nothing.
-        if figure["data"][0]['z'][click_data["points"][0]['y']][
-                click_data["points"][0]['x']] == CellType.EMPTY:
->>>>>>> 3c5016c8
             return dash.no_update
 
         # Changes value of slider based on state of play/stop button.
