"""This file provides the visualizer for the DPArray class."""
import copy
import json
from enum import IntEnum

import dash
import numpy as np
import plotly.graph_objs as go
from dash import Dash, Input, Output, State, ctx, dcc, html
from plotly.colors import get_colorscale, sample_colorscale

from dp import DPArray
from dp._index_converter import _indices_to_np_indices
from dp._logger import Op


class CellType(IntEnum):
    """CellType determines the color of elements in the DP array.

    EMPTY and FILLED are always white and grey, respectively. The other colors
    are defined by a builtin colorscale of plotly (defaults to Sunset).
    """
    EMPTY = 0
    FILLED = 1
    HIGHLIGHT = 2
    READ = 3
    WRITE = 4


def _get_colorbar_kwargs(name):
    """Get colorscale for the DP array visualization.

    Args:
        name (str): Name of built-in colorscales in plotly. See
            named_colorscales for the built-in colorscales.

    Returns:
        dict: kwargs for the colorbar.
    """
    n = len(CellType)
    x = np.linspace(0, 1, n + 1)

    # Round the linspace to account for Python FP error.
    x = np.round(x, decimals=5)

    val = np.repeat(x, 2)[1:-1]

    # Assign colors for each cell type.
    color = sample_colorscale(get_colorscale(name), samplepoints=n)
    color[0] = "rgb(255,255,255)"  # white
    color[1] = "rgb(220,220,220)"  # grey

    # Colorscale for the colorbar.
    color = np.repeat(color, 2)

    return {
        "zmin": 0,
        "zmax": n,
        "colorscale": list(zip(val, color)),
        "colorbar": {
            "orientation": "h",
            "ticklabelposition": "inside",
            "tickvals": np.array(list(CellType)) + 0.5,
            "ticktext": [c.name for c in CellType],
            "tickfont": {
                "color": "black",
                "size": 20,
            },
            "thickness": 20,
        }
    }


def display(array,
            row_labels=None,
            column_labels=None,
            colorscale_name="Sunset"):
    """Creates an interactive display of the given DPArray in a webpage.

    Using a slider and buttons for time travel. This UI has interactive
    testing as well as the figure.

    Args:
        array (DPArray): DParray to be visualized.
        row_labels (list of str): Row labels of the DP array.
        column_labels (list of str): Column labels of the DP array.
        colorscale_name (str): Name of built-in colorscales in plotly. See
            plotly.colors.named_colorscales for the built-in colorscales.
    """
    visualizer = Visualizer()
    visualizer.add_array(array,
                         column_labels=column_labels,
                         row_labels=row_labels,
                         colorscale_name=colorscale_name)
    visualizer.show()


class Visualizer:
    """Visualizer class.

    Attributes:
        _arrays (list of DPArray): Contains the values of the DP array.
        _primary_name (string): Name of the primary array.
        _graph_metadata (dict): A dictionary of metadata for each array.
            The dictionary has the following format:
            {
                array_name: {
                        arr: ,
                        t_dependency: ,
                        t_highlight: ,
                        t_heatmap: ,
                        ...
                },
                ...
            }
    """
<<<<<<< HEAD
    # Height and width of the array.
    if len(dp_arr.shape) == 1:
        h, w = *dp_arr.shape, 1
    else:
        h, w = dp_arr.shape
    # Obtaining the dp_array timesteps object.
    timesteps = dp_arr.get_timesteps()

    # Getting the data values for each frame
    modded = []
    colors = []
    for t in timesteps:
        arr_data = t[dp_arr.array_name]
        contents = np.copy(t[dp_arr.array_name]["contents"])
        mask = np.isnan(contents.astype(float))
        contents[np.where(mask)] = CellType.EMPTY
        contents[np.where(~mask)] = CellType.FILLED
        contents[_indices_to_np_indices(arr_data[Op.READ])] = CellType.READ
        contents[_indices_to_np_indices(arr_data[Op.WRITE])] = CellType.WRITE
        contents[_indices_to_np_indices(arr_data[Op.HIGHLIGHT]
                                        )] = CellType.HIGHLIGHT
        colors.append(contents)
        modded.append(list(t[dp_arr.array_name][Op.WRITE]))

    colors = np.array(colors)
    values = np.array([t[dp_arr.array_name]["contents"] for t in timesteps])

    # Plotly heatmaps requires 2d input as data.
    if values.ndim == 2:
        colors = np.expand_dims(colors, 1)
        values = np.expand_dims(values, 1)
        modded = [[(idx, 0) for idx in t] for t in modded]

    # Creates a hovertext array with the same shape as arr.
    # For each frame and cell in arr, populate the corresponding hovertext
    # cell with its value and dependencies.
    hovertext = np.full_like(values, "")
    dependency_matrix = np.empty_like(values)
    highlight_matrix = np.empty_like(values)
    for t, timestep in enumerate(timesteps):
        for write_idx in timestep[dp_arr.array_name][Op.WRITE]:
            # Fill in corresponding hovertext cell with value and dependencies.
            # An added dimension is needed if arr is a 1D Array.
            if isinstance(write_idx, int):
                hovertext[t:, 0, write_idx] = (
                    f"Value: {values[t, 0, write_idx]}<br />Dependencies: "
                    f"{timestep[dp_arr.array_name][Op.READ] or '{}'}")
                dependency_matrix[t:, 0, write_idx] = timestep[
                    dp_arr.array_name][Op.READ]
                highlight_matrix[t:, 0, write_idx] = timestep[
                    dp_arr.array_name][Op.HIGHLIGHT]
            else:
                hovertext[(np.s_[t:], *write_idx)] = (
                    f"Value: {values[(t, *write_idx)]}<br />Dependencies: "
                    f"{timestep[dp_arr.array_name][Op.READ] or '{}'}")
                dependency_matrix[(
                    np.s_[t:],
                    *write_idx)] = timestep[dp_arr.array_name][Op.READ]
                highlight_matrix[(
                    np.s_[t:],
                    *write_idx)] = timestep[dp_arr.array_name][Op.HIGHLIGHT]

    # Create heatmaps.
    values = np.where(np.isnan(values.astype(float)), "", values)
    heatmaps = [
        go.Heatmap(
            z=color,
            text=val,
            texttemplate="%{text}",
            textfont={"size": 20},
            customdata=hovertext[i],
            hovertemplate="<b>%{y} %{x}</b><br>%{customdata}" +
            "<extra></extra>",
            **_get_colorbar_kwargs(colorscale_name),
            xgap=1,
            ygap=1,
        ) for i, (val, color) in enumerate(zip(values, colors))
    ]

    # Rendering all the frames for the animation.
    frames = [
        go.Frame(name=f"Frame {i}", data=heatmap)
        for i, heatmap in enumerate(heatmaps)
    ]

    # Create the figure.
    row_alias = column_alias = None
    if column_labels:
        column_alias = {i: column_labels[i] for i in range(w)}
    if row_labels:
        row_alias = {i: row_labels[i] for i in range(h)}
    fig = go.Figure(
        data=heatmaps[start],
        layout=go.Layout(
            title=dp_arr.array_name,
            title_x=0.5,
            xaxis={
                "tickmode": "array",
                "tickvals": np.arange(values.shape[2]),
                "labelalias": column_alias,
                "showgrid": False,
                "zeroline": False,
            },
            yaxis={
                "tickmode": "array",
                "tickvals": np.arange(values.shape[1]),
                "labelalias": row_alias,
                "showgrid": False,
                "zeroline": False
            },
        ),
        frames=frames,
    )
    fig.update_coloraxes(showscale=False)
    fig.update_layout(clickmode="event+select")

    styles = {"pre": {"border": "thin lightgrey solid", "overflowX": "scroll"}}

    # Create Dash App.
    app = Dash()

    # Creates layout for dash app.
    app.layout = html.Div([
        dcc.Graph(id="graph", figure=fig),
        html.Div(id="slider-container",
                 children=[
                     dcc.Slider(min=0,
                                max=len(values) - 1,
                                step=1,
                                value=0,
                                updatemode="drag",
                                id="my_slider"),
                     html.Button("Play", id="play"),
                     html.Button("Stop", id="stop"),
                 ],
                 style={"display": "block"}),
        dcc.Store(id="store-keypress", data=0),
        dcc.Interval(id="interval",
                     interval=1000,
                     n_intervals=0,
                     max_intervals=0),
        html.Div([
            dcc.Markdown("""
                **SELF-TESTING**
            """),
            html.Pre(id="click-data", style=styles["pre"]),
        ],
                 className="three columns"),
        dcc.Input(id="user_input", type="number", placeholder="",
                  debounce=True),
        html.Div(id="user_output"),
        dcc.Store(id="store-clicked-z"),
        html.Div(id="comparison-result"),
        html.Button("Test Myself!", id="self_test_button"),
        html.Div(id="next_prompt"),
        dcc.Store(id="self_testing_mode", data=False),
        html.Div(id="toggle_text", children="Self-Testing Mode: OFF"),
        dcc.Store(id="current_write", data=0),
        html.Div(id="dependency_test")
    ])

    # Callback to change current heatmap based on slider value
    @app.callback(Output("graph", "figure"), Output("current_write", "data"),
                  [Input("my_slider", "value")], [State("graph", "figure")])
    def update_figure(value, existing_figure):
        # Get the heatmap for the current slider value.
        current_heatmap = heatmaps[value]

        # Update the figure data.
        existing_figure["data"] = [current_heatmap]

        return existing_figure, 0

    # Update slider value baed on store-keypress.
    # Store-keypress is changed in assets/custom.js.
    @app.callback(Output("my_slider", "value"), Input("store-keypress", "data"),
                  State("my_slider", "value"))
    def update_slider(key_data, current_value):
        if key_data == 37:  # Left arrow
            current_value = max(current_value - 1, 0)
        elif key_data == 39:  # Right arrow
            current_value = min(current_value + 1, len(values) - 1)
        return current_value

    # Starts and stop interval from running.
    @app.callback(Output("interval", "max_intervals"),
                  [Input("play", "n_clicks"),
                   Input("stop", "n_clicks")])
    def control_interval(_start_clicks, _stop_clicks):
        ctx = dash.callback_context
        if not ctx.triggered_id:
            return dash.no_update
        if "play" in ctx.triggered_id:
            return -1  # Runs interval indefinitely.
        if "stop" in ctx.triggered_id:
            return 0  # Stops interval from running.
        return dash.no_update

    # Changes value of slider based on state of play/stop button.
    @app.callback(Output("my_slider", "value", allow_duplicate=True),
                  Input("interval", "n_intervals"),
                  State("my_slider", "value"),
                  State("self_testing_mode", "data"),
                  prevent_initial_call=True)
    def button_iterate_slider(_n_intervals, value, self_testing_mode):
        if not self_testing_mode:
            new_value = (value + 1) % (len(values))
            return new_value
        return value

    # Displays user input after pressing enter.
    @app.callback(
        Output("user_output", "children"),
        Input("user_input", "value"),
    )
    def update_output(user_input):
        return f"User Input: {user_input}"

    @app.callback(Output("click-data", "children"), Input("graph", "clickData"))
    def display_click_data(click_data):
        return json.dumps(click_data, indent=2)

    # Define callback to toggle self_testing_mode
    @app.callback(Output("self_testing_mode", "data"),
                  Input("self_test_button", "n_clicks"),
                  State("self_testing_mode", "data"))
    def toggle_self_testing_mode(n_clicks, self_testing_mode):
        if n_clicks is None:
            return dash.no_update  # Do not update if the button wasn"t clicked
        return not self_testing_mode  # Toggle the state

    # Define another callback that uses self_testing_mode
    @app.callback(
        Output("toggle_text", "children"),
        Output(component_id="slider-container", component_property="style"),
        Input("self_testing_mode", "data"))
    def toggle_playback_and_slider(self_testing_mode):
        if self_testing_mode:
            return "Self-Testing Mode: ON", {"display": "none"}
        return "Self-Testing Mode: OFF", {"display": "block"}

    # Saves data of clicked element inside of store-clicked-z.
    @app.callback(
        [Output("store-clicked-z", "data"),
         Output("user_input", "value")], Input("graph", "clickData"))
    def save_click_data(click_data):
        if click_data is not None:
            z_value = click_data["points"][0]["text"]
            return {"z_value": z_value}, ""
        return dash.no_update, dash.no_update

    # Tests if user input is correct.
    @app.callback(Output("comparison-result", "children"),
                  Output("current_write", "data", allow_duplicate=True),
                  Output("graph", "figure", allow_duplicate=True), [
                      Input("user_input", "value"),
                      Input("self_testing_mode", "data"),
                      State("my_slider", "value"),
                      State("current_write", "data"),
                      State("graph", "figure")
                  ],
                  prevent_initial_call=True)
    def compare_input_and_frame(user_input, is_self_testing, current_frame,
                                current_write, existing_figure):
        # TODO: Was the isdigit comparison necessary?
        if is_self_testing and user_input is not None and user_input != "":
            next_frame = (current_frame + 1) % len(values)
            x, y = modded[next_frame][current_write]
            test = values[next_frame][x][y]
            next_write = (current_write + 1) % len(modded[next_frame])

            if int(user_input) == int(test):
                existing_figure["data"][0]["z"][x][y] = CellType.EMPTY
                return "Correct!", (next_write), existing_figure
            return "Incorrect!", (current_write), existing_figure
        return dash.no_update

    @app.callback(Output("graph", "figure", allow_duplicate=True),
                  Input("current_write", "data"),
                  Input("my_slider", "value"),
                  Input("self_testing_mode", "data"),
                  State("graph", "figure"),
                  prevent_initial_call=True)
    def highlight_testing_cell(current_write, current_frame, is_self_testing,
                               existing_figure):
        next_frame = (current_frame + 1) % len(values)
        x, y = modded[next_frame][current_write]
        if is_self_testing:
            # TODO: If we want to isolate the cell being tested, we need to remove this line
            # But, if this line is removed, then we have issues with the dependencies function.
            existing_figure["data"][0]["z"] = colors[current_frame]
            existing_figure["data"][0]["z"][x][y] = CellType.HIGHLIGHT
            return existing_figure
        # TODO: Is the following line necessary?
        # existing_figure["data"][0]["z"][x][y] = CellType.EMPTY
        return dash.no_update

    @app.callback(Output("graph", "figure",
                         allow_duplicate=True), [Input("graph", "clickData")],
                  [State("my_slider", "value"),
                   State("graph", "figure")],
                  Input("self_testing_mode", "data"),
                  prevent_initial_call=True)
    def display_dependencies(click_data, value, figure, self_testing_mode):
        # If in self_testing_mode or selected cell is empty, do nothing.
        if self_testing_mode or figure["data"][0]["z"][click_data["points"][0][
                "y"]][click_data["points"][0]["x"]] == CellType.EMPTY:
            return dash.no_update
=======
>>>>>>> ef782d58

    def __init__(self):
        """Initialize Visualizer object."""
        self._primary = None
        self._graph_metadata = {}

        # Create Dash App.
        self._app = Dash(name="dynvis: Dynamic Program Visualization",
                         prevent_initial_callbacks=True)

    def add_array(self,
                  arr,
                  column_labels=None,
                  row_labels=None,
                  colorscale_name="Sunset"):
        """Add a DPArray to the visualization."""
        # TODO: @David Docstrings
        if not isinstance(arr, DPArray):
            raise TypeError("Array must be DPArray")

        # First array is the primary array.
        if self._primary is None:
            self._primary = arr.array_name

        self._graph_metadata[arr.array_name] = {
            "arr": arr,
            "figure_kwargs": {
                "column_labels": column_labels,
                "row_labels": row_labels,
                "colorscale_name": colorscale_name,
            }
        }

        logger = self._graph_metadata[self._primary]["arr"].logger
        if logger is not arr.logger:
            raise ValueError("Added arrays should have the same"
                             "logger")

    def _parse_timesteps(self, arr):
        """Parse the timesteps of the logger."""
        timesteps = arr.get_timesteps()
        t = len(timesteps)

        name = arr.array_name

        # Height and width of the array.
        if len(arr.shape) == 1:
            h, w = 1, *arr.shape
            # Convert 1D timestep to 2D timestep.
            for i, timestep in enumerate(timesteps):
                t_arr = timestep[name]
                t_arr["contents"] = np.expand_dims(t_arr["contents"], 0)
                for op in Op:
                    new_op_coords = {(0, idx) for idx in t_arr[op]}
                    t_arr[op] = new_op_coords
        else:
            h, w = arr.shape

        # Constructing the color and value matrix for each timestep.
        # Initializes to CellType.EMPTY
        t_color_matrix = np.zeros((t, h, w))
        t_value_matrix = np.empty((t, h, w))
        # For each cell, stores its dependency.
        t_read_matrix = np.empty((t, h, w), dtype="object")
        t_highlight_matrix = np.empty((t, h, w), dtype="object")
        # Boolean mask of which cell is written to at timestep t.
        t_write_matrix = np.zeros((t, h, w), dtype="bool")
        for i, timestep in enumerate(timesteps):
            t_arr = timestep[name]
            mask = np.isnan(t_arr["contents"].astype(float))
            t_color_matrix[i][np.nonzero(~mask)] = CellType.FILLED
            t_color_matrix[i][_indices_to_np_indices(
                t_arr[Op.READ])] = CellType.READ
            t_color_matrix[i][_indices_to_np_indices(
                t_arr[Op.WRITE])] = CellType.WRITE
            t_color_matrix[i][_indices_to_np_indices(
                t_arr[Op.HIGHLIGHT])] = CellType.HIGHLIGHT
            t_value_matrix[i] = t_arr["contents"]

            for write_idx in t_arr[Op.WRITE]:
                indices = (np.s_[i:], *write_idx)
                t_read_matrix[indices] = t_arr[Op.READ]
                t_highlight_matrix[indices] = t_arr[Op.HIGHLIGHT]
                t_write_matrix[i][write_idx] = True

        return {
            "t_color_matrix": t_color_matrix,
            "t_value_matrix": t_value_matrix,
            "t_read_matrix": t_read_matrix,
            "t_write_matrix": t_write_matrix,
            "t_highlight_matrix": t_highlight_matrix,
        }

    def _create_figure(self,
                       arr,
                       colorscale_name="Sunset",
                       row_labels=None,
                       column_labels=None):
        """Create a figure for an array.

        Args:
            arr (DPArray): DParray to be visualized.
            show (bool): Whether to show figure. Defaults to true.
            colorscale_name (str): Name of built-in colorscales in plotly. See
                plotly.colors.named_colorscales for the built-in colorscales.
            row_labels (list of str): Row labels of the DP array.
            column_labels (list of str): Column labels of the DP array.

        Returns:
            Plotly figure: Figure of DPArray as it is filled out by the
                recurrence.
        """
        name = arr.array_name
        self._graph_metadata[name].update(self._parse_timesteps(arr))

        t_value_matrix = self._graph_metadata[name]["t_value_matrix"]
        t_color_matrix = self._graph_metadata[name]["t_color_matrix"]
        t_read_matrix = self._graph_metadata[name]["t_read_matrix"]

        h, w = t_value_matrix.shape[1], t_value_matrix.shape[2]

        # Extra hovertext info:
        # <br>Value: {value_text}<br>Dependencies: {deps_text}
        value_text = np.where(np.isnan(t_value_matrix.astype(float)), "",
                              t_value_matrix.astype("str"))
        deps_text = np.where(t_read_matrix == set(), "{}",
                             t_read_matrix.astype("str"))
        extra_hovertext = np.char.add("<br>Value: ", value_text)
        extra_hovertext = np.char.add(extra_hovertext, "<br>Dependencies: ")
        extra_hovertext = np.char.add(extra_hovertext, deps_text)

        # Remove extra info for empty cells.
        extra_hovertext[t_color_matrix == CellType.EMPTY] = ""

        # Create heatmaps.
        t_heatmaps = [
            go.Heatmap(
                z=color,
                text=val,
                texttemplate="%{text}",
                textfont={"size": 20},
                customdata=extra,
                hovertemplate="<b>%{y}, %{x}</b>%{customdata}<extra></extra>",
                **_get_colorbar_kwargs(colorscale_name),
                xgap=1,
                ygap=1,
            ) for color, val, extra in zip(t_color_matrix, value_text,
                                           extra_hovertext)
        ]

        # Rendering all the frames for the animation.
        frames = [go.Frame(data=heatmap) for heatmap in t_heatmaps]

        # Create the figure.
        column_alias = row_alias = None
        if column_labels:
            column_alias = {i: column_labels[i] for i in range(w)}
        if row_labels:
            row_alias = {i: row_labels[i] for i in range(h)}
        figure = go.Figure(
            data=t_heatmaps[0],
            frames=frames,
            layout={
                "title": arr.array_name,
                "title_x": 0.5,
                "xaxis": {
                    "tickmode": "array",
                    "tickvals": np.arange(w),
                    "labelalias": column_alias,
                    "showgrid": False,
                    "zeroline": False,
                },
                "yaxis": {
                    "tickmode": "array",
                    "tickvals": np.arange(h),
                    "labelalias": row_alias,
                    "showgrid": False,
                    "zeroline": False
                },
            },
        )
        figure.update_coloraxes(showscale=False)
        figure.update_layout(clickmode="event+select")

        return figure
    
    @app.callback(Output("dependency_test","children"),
                  Input("graph","clickData"),
                  State("self_testing_mode", "data"),
                  State("my_slider","value"))
    def test_dependencies(click_data, self_testing_mode,current_frame):
        if self_testing_mode:
            next_frame = (current_frame + 1) % len(values)
            x, y = modded[next_frame][0]
            dependencies = dependency_matrix[current_frame + 1][x][y]
            clicked_x = click_data["points"][0]["x"]
            clicked_y = click_data["points"][0]["y"]
            for dy, dx in dependencies:
                if dy == clicked_y and dx == clicked_x:
                    return "Correct dependency clicked!"
            return "Incorrect dependency clicked!"
        return dash.no_update

    def _attach_callbacks(self):
        """Attach callbacks."""
        values = self._graph_metadata[self._primary]["t_value_matrix"]
        t_write_matrix = self._graph_metadata[self._primary]["t_write_matrix"]
        main_figure = self._graph_metadata[self._primary]["figure"]

        output_figure = [
            Output(name, "figure", allow_duplicate=True)
            for name in self._graph_metadata
        ]

        @self.app.callback(output_figure, Input("slider", "value"))
        def update_figure(t):
            """Update each graph based on the slider value."""
            return [
                metadata["figure"].frames[t]
                for metadata in self._graph_metadata.values()
            ]

        @self.app.callback(
            Output("slider", "value"),
            Input("store-keypress", "data"),
            Input("interval", "n_intervals"),
            State("slider", "value"),
        )
        def update_slider(key_data, _, t):
            """Update the value of slider based on state of play/stop button.

            Update slider value based on store-keypress. Store-keypress is
            changed in assets/custom.js.
            """
            if ctx.triggered_id == "interval":
                return (t + 1) % len(values)
            if key_data in [37, 39]:
                return (t + key_data - 38) % len(values)
            return dash.no_update

        @self.app.callback(Output("interval", "max_intervals"),
                           Input("play", "n_clicks"), Input("stop", "n_clicks"),
                           Input("self-test-button", "n_clicks"))
        def play_pause_playback(_start_clicks, _stop_clicks, _n_clicks):
            """Starts and stop playback from running.

            Pauses the playback when "stop" or "self-test-button" is pressed.
            """
            if ctx.triggered_id == "play":
                return -1  # Runs interval indefinitely.
            if ctx.triggered_id in ["stop", "self-test-button"]:
                return 0  # Stops interval from running.
            return dash.no_update

        @self.app.callback(Output("click-data", "children"),
                           Input(self._primary, "clickData"))
        def display_click_data(click_data):
            # TODO: Remove this
            return json.dumps(click_data, indent=2)

        @self.app.callback(
            Output("toggle-text", "children"),
            Output(component_id="slider-container", component_property="style"),
            Input("test-info", "data"))
        def toggle_layout(info):
            if info["test_mode"]:
                return "Self-Testing Mode: ON", {"display": "none"}
            return "Self-Testing Mode: OFF", {"display": "block"}

        @self.app.callback(
            Output("test-info", "data"),
            Input("self-test-button", "n_clicks"),
            State("test-info", "data"),
            State("slider", "value"),
        )
        def toggle_test_mode(_, info, t):
            """Toggles self-testing mode.

            Args:
                n_clicks (int): This callback is triggered by clicking the
                    self-test-button component.
                t (int): The current timestep retrieved from the slider
                    component.
            """
            # No tests to be performed on the last timestep.
            if t == len(values):
                # TODO: notify user that there is no more testing
                return dash.no_update

            if info["test_mode"]:
                return {
                    "test_mode": False,
                    "cur_test": 0,
                    "num_tests": -1,
                }
            return {
                "test_mode": True,
                "cur_test": 0,
                "num_tests": np.count_nonzero(t_write_matrix[t + 1]),
            }

        @self.app.callback(
            Output(self._primary, "figure", allow_duplicate=True),
            Input("test-info", "data"), State("slider", "value"))
        def highlight_tests(info, t):
            fig = copy.deepcopy(main_figure.frames[t])

            if not info["test_mode"]:
                return fig

            # Highlight the cell that is being tested on.
            cur_test = info["cur_test"]
            x, y = np.transpose(np.nonzero(t_write_matrix[t + 1]))[cur_test]
            fig.data[0]["z"][x][y] = CellType.WRITE

            return fig

        @self.app.callback(
            Output("comparison-result", "children"),
            Output("test-info", "data", allow_duplicate=True),
            # Trigger this callback every time "enter" is pressed.
            Input("user-input", "n_submit"),
            State("user-input", "value"),
            State("test-info", "data"),
            State("slider", "value"),
        )
        def compare_input_and_frame(_, user_input, info, t):
            """Tests if user input is correct."""
            # TODO: Hide the input box.
            if not info["test_mode"]:
                return dash.no_update

            cur_test = info["cur_test"]
            x, y = np.transpose(np.nonzero(t_write_matrix[t + 1]))[cur_test]
            test = values[t + 1][x][y]

            if user_input == test:
                info["cur_test"] += 1
                info["test_mode"] = info["cur_test"] < info["num_tests"]
                return "Correct!", info

            return "Incorrect!", dash.no_update

        @self.app.callback(
            Output(self._primary, "figure", allow_duplicate=True),
            Input(self._primary, "clickData"), State("test-info", "data"),
            State("slider", "value"))
        def display_dependencies(click_data, info, t):
            # Skip this callback in testing mode.
            if info["test_mode"]:
                return dash.no_update

            x = click_data["points"][0]["x"]
            y = click_data["points"][0]["y"]

            fig = copy.deepcopy(main_figure.frames[t])

            # If selected cell is empty, do nothing.
            if fig.data[0]["z"][y][x] == CellType.EMPTY:
                return dash.no_update

            # Clear all highlight, read, and write cells to filled.
            z = fig.data[0]["z"]
            z[z != CellType.EMPTY] = CellType.FILLED

            # Highlight selected cell.
            z[y][x] = CellType.WRITE

            # Highlight dependencies.
            d = self._graph_metadata[self._primary]["t_read_matrix"]
            z[_indices_to_np_indices(d[t][y][x])] = CellType.READ

            # Highlight highlights.
            h = self._graph_metadata[self._primary]["t_highlight_matrix"]
            z[_indices_to_np_indices(h[t][y][x])] = CellType.HIGHLIGHT

            return fig

    def show(self):
        """Visualizes the DPArrays.

        Create the figures for each DPArray, attach the callbacks, and render
        the graph.
        """
        graphs = []
        for name, metadata in self._graph_metadata.copy().items():
            arr = metadata["arr"]
            figure = self._create_figure(arr, **metadata["figure_kwargs"])
            graphs.append(dcc.Graph(id=name, figure=figure))
            self._graph_metadata[name]["figure"] = figure

        max_timestep = len(self._graph_metadata[self._primary]["figure"].frames)

        self.app.layout = html.Div([
            *graphs,
            html.Div(id="slider-container",
                     children=[
                         dcc.Slider(min=0,
                                    max=max_timestep,
                                    step=1,
                                    value=0,
                                    updatemode="drag",
                                    id="slider"),
                         html.Button("Play", id="play"),
                         html.Button("Stop", id="stop"),
                     ],
                     style={"display": "block"}),
            dcc.Interval(id="interval",
                         interval=1000,
                         n_intervals=0,
                         max_intervals=0),
            html.Div([
                dcc.Markdown("""
                    **SELF-TESTING**
                """),
                html.Pre(id="click-data",
                         style={
                             "border": "thin lightgrey solid",
                             "overflowX": "scroll"
                         }),
            ],
                     className="three columns"),
            dcc.Input(id="user-input",
                      type="number",
                      placeholder="",
                      debounce=True),
            html.Div(id="comparison-result"),
            html.Button("Test Myself!", id="self-test-button"),
            html.Div(id="next-prompt"),
            html.Div(id="toggle-text", children="Self-Testing Mode: OFF"),
            dcc.Store(id="store-keypress", data=0),
            dcc.Store(id="store-clicked-z"),
            dcc.Store(id="test-info",
                      data={
                          "test_mode": False,
                          "num_tests": -1,
                          "cur_test": 0
                      }),
        ])

        self._attach_callbacks()

        self.app.run_server(debug=True, use_reloader=True)
        # self.app.run_server(debug=False, use_reloader=True)

    @property
    def app(self):
        """Returns the Dash app object."""
        return self._app<|MERGE_RESOLUTION|>--- conflicted
+++ resolved
@@ -114,317 +114,6 @@
                 ...
             }
     """
-<<<<<<< HEAD
-    # Height and width of the array.
-    if len(dp_arr.shape) == 1:
-        h, w = *dp_arr.shape, 1
-    else:
-        h, w = dp_arr.shape
-    # Obtaining the dp_array timesteps object.
-    timesteps = dp_arr.get_timesteps()
-
-    # Getting the data values for each frame
-    modded = []
-    colors = []
-    for t in timesteps:
-        arr_data = t[dp_arr.array_name]
-        contents = np.copy(t[dp_arr.array_name]["contents"])
-        mask = np.isnan(contents.astype(float))
-        contents[np.where(mask)] = CellType.EMPTY
-        contents[np.where(~mask)] = CellType.FILLED
-        contents[_indices_to_np_indices(arr_data[Op.READ])] = CellType.READ
-        contents[_indices_to_np_indices(arr_data[Op.WRITE])] = CellType.WRITE
-        contents[_indices_to_np_indices(arr_data[Op.HIGHLIGHT]
-                                        )] = CellType.HIGHLIGHT
-        colors.append(contents)
-        modded.append(list(t[dp_arr.array_name][Op.WRITE]))
-
-    colors = np.array(colors)
-    values = np.array([t[dp_arr.array_name]["contents"] for t in timesteps])
-
-    # Plotly heatmaps requires 2d input as data.
-    if values.ndim == 2:
-        colors = np.expand_dims(colors, 1)
-        values = np.expand_dims(values, 1)
-        modded = [[(idx, 0) for idx in t] for t in modded]
-
-    # Creates a hovertext array with the same shape as arr.
-    # For each frame and cell in arr, populate the corresponding hovertext
-    # cell with its value and dependencies.
-    hovertext = np.full_like(values, "")
-    dependency_matrix = np.empty_like(values)
-    highlight_matrix = np.empty_like(values)
-    for t, timestep in enumerate(timesteps):
-        for write_idx in timestep[dp_arr.array_name][Op.WRITE]:
-            # Fill in corresponding hovertext cell with value and dependencies.
-            # An added dimension is needed if arr is a 1D Array.
-            if isinstance(write_idx, int):
-                hovertext[t:, 0, write_idx] = (
-                    f"Value: {values[t, 0, write_idx]}<br />Dependencies: "
-                    f"{timestep[dp_arr.array_name][Op.READ] or '{}'}")
-                dependency_matrix[t:, 0, write_idx] = timestep[
-                    dp_arr.array_name][Op.READ]
-                highlight_matrix[t:, 0, write_idx] = timestep[
-                    dp_arr.array_name][Op.HIGHLIGHT]
-            else:
-                hovertext[(np.s_[t:], *write_idx)] = (
-                    f"Value: {values[(t, *write_idx)]}<br />Dependencies: "
-                    f"{timestep[dp_arr.array_name][Op.READ] or '{}'}")
-                dependency_matrix[(
-                    np.s_[t:],
-                    *write_idx)] = timestep[dp_arr.array_name][Op.READ]
-                highlight_matrix[(
-                    np.s_[t:],
-                    *write_idx)] = timestep[dp_arr.array_name][Op.HIGHLIGHT]
-
-    # Create heatmaps.
-    values = np.where(np.isnan(values.astype(float)), "", values)
-    heatmaps = [
-        go.Heatmap(
-            z=color,
-            text=val,
-            texttemplate="%{text}",
-            textfont={"size": 20},
-            customdata=hovertext[i],
-            hovertemplate="<b>%{y} %{x}</b><br>%{customdata}" +
-            "<extra></extra>",
-            **_get_colorbar_kwargs(colorscale_name),
-            xgap=1,
-            ygap=1,
-        ) for i, (val, color) in enumerate(zip(values, colors))
-    ]
-
-    # Rendering all the frames for the animation.
-    frames = [
-        go.Frame(name=f"Frame {i}", data=heatmap)
-        for i, heatmap in enumerate(heatmaps)
-    ]
-
-    # Create the figure.
-    row_alias = column_alias = None
-    if column_labels:
-        column_alias = {i: column_labels[i] for i in range(w)}
-    if row_labels:
-        row_alias = {i: row_labels[i] for i in range(h)}
-    fig = go.Figure(
-        data=heatmaps[start],
-        layout=go.Layout(
-            title=dp_arr.array_name,
-            title_x=0.5,
-            xaxis={
-                "tickmode": "array",
-                "tickvals": np.arange(values.shape[2]),
-                "labelalias": column_alias,
-                "showgrid": False,
-                "zeroline": False,
-            },
-            yaxis={
-                "tickmode": "array",
-                "tickvals": np.arange(values.shape[1]),
-                "labelalias": row_alias,
-                "showgrid": False,
-                "zeroline": False
-            },
-        ),
-        frames=frames,
-    )
-    fig.update_coloraxes(showscale=False)
-    fig.update_layout(clickmode="event+select")
-
-    styles = {"pre": {"border": "thin lightgrey solid", "overflowX": "scroll"}}
-
-    # Create Dash App.
-    app = Dash()
-
-    # Creates layout for dash app.
-    app.layout = html.Div([
-        dcc.Graph(id="graph", figure=fig),
-        html.Div(id="slider-container",
-                 children=[
-                     dcc.Slider(min=0,
-                                max=len(values) - 1,
-                                step=1,
-                                value=0,
-                                updatemode="drag",
-                                id="my_slider"),
-                     html.Button("Play", id="play"),
-                     html.Button("Stop", id="stop"),
-                 ],
-                 style={"display": "block"}),
-        dcc.Store(id="store-keypress", data=0),
-        dcc.Interval(id="interval",
-                     interval=1000,
-                     n_intervals=0,
-                     max_intervals=0),
-        html.Div([
-            dcc.Markdown("""
-                **SELF-TESTING**
-            """),
-            html.Pre(id="click-data", style=styles["pre"]),
-        ],
-                 className="three columns"),
-        dcc.Input(id="user_input", type="number", placeholder="",
-                  debounce=True),
-        html.Div(id="user_output"),
-        dcc.Store(id="store-clicked-z"),
-        html.Div(id="comparison-result"),
-        html.Button("Test Myself!", id="self_test_button"),
-        html.Div(id="next_prompt"),
-        dcc.Store(id="self_testing_mode", data=False),
-        html.Div(id="toggle_text", children="Self-Testing Mode: OFF"),
-        dcc.Store(id="current_write", data=0),
-        html.Div(id="dependency_test")
-    ])
-
-    # Callback to change current heatmap based on slider value
-    @app.callback(Output("graph", "figure"), Output("current_write", "data"),
-                  [Input("my_slider", "value")], [State("graph", "figure")])
-    def update_figure(value, existing_figure):
-        # Get the heatmap for the current slider value.
-        current_heatmap = heatmaps[value]
-
-        # Update the figure data.
-        existing_figure["data"] = [current_heatmap]
-
-        return existing_figure, 0
-
-    # Update slider value baed on store-keypress.
-    # Store-keypress is changed in assets/custom.js.
-    @app.callback(Output("my_slider", "value"), Input("store-keypress", "data"),
-                  State("my_slider", "value"))
-    def update_slider(key_data, current_value):
-        if key_data == 37:  # Left arrow
-            current_value = max(current_value - 1, 0)
-        elif key_data == 39:  # Right arrow
-            current_value = min(current_value + 1, len(values) - 1)
-        return current_value
-
-    # Starts and stop interval from running.
-    @app.callback(Output("interval", "max_intervals"),
-                  [Input("play", "n_clicks"),
-                   Input("stop", "n_clicks")])
-    def control_interval(_start_clicks, _stop_clicks):
-        ctx = dash.callback_context
-        if not ctx.triggered_id:
-            return dash.no_update
-        if "play" in ctx.triggered_id:
-            return -1  # Runs interval indefinitely.
-        if "stop" in ctx.triggered_id:
-            return 0  # Stops interval from running.
-        return dash.no_update
-
-    # Changes value of slider based on state of play/stop button.
-    @app.callback(Output("my_slider", "value", allow_duplicate=True),
-                  Input("interval", "n_intervals"),
-                  State("my_slider", "value"),
-                  State("self_testing_mode", "data"),
-                  prevent_initial_call=True)
-    def button_iterate_slider(_n_intervals, value, self_testing_mode):
-        if not self_testing_mode:
-            new_value = (value + 1) % (len(values))
-            return new_value
-        return value
-
-    # Displays user input after pressing enter.
-    @app.callback(
-        Output("user_output", "children"),
-        Input("user_input", "value"),
-    )
-    def update_output(user_input):
-        return f"User Input: {user_input}"
-
-    @app.callback(Output("click-data", "children"), Input("graph", "clickData"))
-    def display_click_data(click_data):
-        return json.dumps(click_data, indent=2)
-
-    # Define callback to toggle self_testing_mode
-    @app.callback(Output("self_testing_mode", "data"),
-                  Input("self_test_button", "n_clicks"),
-                  State("self_testing_mode", "data"))
-    def toggle_self_testing_mode(n_clicks, self_testing_mode):
-        if n_clicks is None:
-            return dash.no_update  # Do not update if the button wasn"t clicked
-        return not self_testing_mode  # Toggle the state
-
-    # Define another callback that uses self_testing_mode
-    @app.callback(
-        Output("toggle_text", "children"),
-        Output(component_id="slider-container", component_property="style"),
-        Input("self_testing_mode", "data"))
-    def toggle_playback_and_slider(self_testing_mode):
-        if self_testing_mode:
-            return "Self-Testing Mode: ON", {"display": "none"}
-        return "Self-Testing Mode: OFF", {"display": "block"}
-
-    # Saves data of clicked element inside of store-clicked-z.
-    @app.callback(
-        [Output("store-clicked-z", "data"),
-         Output("user_input", "value")], Input("graph", "clickData"))
-    def save_click_data(click_data):
-        if click_data is not None:
-            z_value = click_data["points"][0]["text"]
-            return {"z_value": z_value}, ""
-        return dash.no_update, dash.no_update
-
-    # Tests if user input is correct.
-    @app.callback(Output("comparison-result", "children"),
-                  Output("current_write", "data", allow_duplicate=True),
-                  Output("graph", "figure", allow_duplicate=True), [
-                      Input("user_input", "value"),
-                      Input("self_testing_mode", "data"),
-                      State("my_slider", "value"),
-                      State("current_write", "data"),
-                      State("graph", "figure")
-                  ],
-                  prevent_initial_call=True)
-    def compare_input_and_frame(user_input, is_self_testing, current_frame,
-                                current_write, existing_figure):
-        # TODO: Was the isdigit comparison necessary?
-        if is_self_testing and user_input is not None and user_input != "":
-            next_frame = (current_frame + 1) % len(values)
-            x, y = modded[next_frame][current_write]
-            test = values[next_frame][x][y]
-            next_write = (current_write + 1) % len(modded[next_frame])
-
-            if int(user_input) == int(test):
-                existing_figure["data"][0]["z"][x][y] = CellType.EMPTY
-                return "Correct!", (next_write), existing_figure
-            return "Incorrect!", (current_write), existing_figure
-        return dash.no_update
-
-    @app.callback(Output("graph", "figure", allow_duplicate=True),
-                  Input("current_write", "data"),
-                  Input("my_slider", "value"),
-                  Input("self_testing_mode", "data"),
-                  State("graph", "figure"),
-                  prevent_initial_call=True)
-    def highlight_testing_cell(current_write, current_frame, is_self_testing,
-                               existing_figure):
-        next_frame = (current_frame + 1) % len(values)
-        x, y = modded[next_frame][current_write]
-        if is_self_testing:
-            # TODO: If we want to isolate the cell being tested, we need to remove this line
-            # But, if this line is removed, then we have issues with the dependencies function.
-            existing_figure["data"][0]["z"] = colors[current_frame]
-            existing_figure["data"][0]["z"][x][y] = CellType.HIGHLIGHT
-            return existing_figure
-        # TODO: Is the following line necessary?
-        # existing_figure["data"][0]["z"][x][y] = CellType.EMPTY
-        return dash.no_update
-
-    @app.callback(Output("graph", "figure",
-                         allow_duplicate=True), [Input("graph", "clickData")],
-                  [State("my_slider", "value"),
-                   State("graph", "figure")],
-                  Input("self_testing_mode", "data"),
-                  prevent_initial_call=True)
-    def display_dependencies(click_data, value, figure, self_testing_mode):
-        # If in self_testing_mode or selected cell is empty, do nothing.
-        if self_testing_mode or figure["data"][0]["z"][click_data["points"][0][
-                "y"]][click_data["points"][0]["x"]] == CellType.EMPTY:
-            return dash.no_update
-=======
->>>>>>> ef782d58
 
     def __init__(self):
         """Initialize Visualizer object."""
@@ -610,23 +299,6 @@
         figure.update_layout(clickmode="event+select")
 
         return figure
-    
-    @app.callback(Output("dependency_test","children"),
-                  Input("graph","clickData"),
-                  State("self_testing_mode", "data"),
-                  State("my_slider","value"))
-    def test_dependencies(click_data, self_testing_mode,current_frame):
-        if self_testing_mode:
-            next_frame = (current_frame + 1) % len(values)
-            x, y = modded[next_frame][0]
-            dependencies = dependency_matrix[current_frame + 1][x][y]
-            clicked_x = click_data["points"][0]["x"]
-            clicked_y = click_data["points"][0]["y"]
-            for dy, dx in dependencies:
-                if dy == clicked_y and dx == clicked_x:
-                    return "Correct dependency clicked!"
-            return "Incorrect dependency clicked!"
-        return dash.no_update
 
     def _attach_callbacks(self):
         """Attach callbacks."""
