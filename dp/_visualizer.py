"""This file provides the visualizer for the DPArray class."""
import copy
# import json
from enum import IntEnum

import dash
import dash_bootstrap_components as dbc
import numpy as np
import plotly.graph_objs as go
from dash import Dash, Input, Output, State, ctx, dcc, html
from plotly.colors import get_colorscale, sample_colorscale

from dp import DPArray
from dp._index_converter import _indices_to_np_indices
from dp._logger import Op


class CellType(IntEnum):
    """CellType determines the color of elements in the DP array.

    EMPTY and FILLED are always white and grey, respectively. The other colors
    are defined by a builtin colorscale of plotly (defaults to Sunset).
    """
    EMPTY = 0
    FILLED = 1
    HIGHLIGHT = 2
    READ = 3
    WRITE = 4


def _get_colorbar_kwargs(name):
    """Get colorscale for the DP array visualization.

    Args:
        name (str): Name of built-in colorscales in plotly. See
            named_colorscales for the built-in colorscales.

    Returns:
        dict: kwargs for the colorbar.
    """
    n = len(CellType)
    x = np.linspace(0, 1, n + 1)

    # Round the linspace to account for Python FP error.
    x = np.round(x, decimals=5)

    val = np.repeat(x, 2)[1:-1]

    # Assign colors for each cell type.
    color = sample_colorscale(get_colorscale(name), samplepoints=n)
    color[0] = "rgb(255,255,255)"  # white
    color[1] = "rgb(220,220,220)"  # grey

    # Colorscale for the colorbar.
    color = np.repeat(color, 2)

    return {
        "zmin": 0,
        "zmax": n,
        "colorscale": list(zip(val, color)),
        "colorbar": {
            "orientation": "h",
            "ticklabelposition": "inside",
            "tickvals": np.array(list(CellType)) + 0.5,
            "ticktext": [c.name for c in CellType],
            "tickfont": {
                "color": "black",
                "size": 20,
            },
            "thickness": 20,
        }
    }


def display(array,
            row_labels=None,
            column_labels=None,
            description=None,
            colorscale_name="Sunset"):
    """Creates an interactive display of the given DPArray in a webpage.

    Using a slider and buttons for time travel. This UI has interactive
    testing as well as the figure.

    Args:
        array (DPArray): DParray to be visualized.
        row_labels (list of str): Row labels of the DP array.
        column_labels (list of str): Column labels of the DP array.
        recurrence (str): Markdown of intended recurrence for the DPArray.
        code (str): Markdown of the relevant code filling out the DPArray.
        colorscale_name (str): Name of built-in colorscales in plotly. See
            plotly.colors.named_colorscales for the built-in colorscales.
    """
    visualizer = Visualizer()
    visualizer.add_array(array,
                         column_labels=column_labels,
                         row_labels=row_labels,
                         description=description,
                         colorscale_name=colorscale_name)
    visualizer.show()


class Visualizer:
    """Visualizer class.

    Attributes:
        _arrays (list of DPArray): Contains the values of the DP array.
        _primary_name (string): Name of the primary array.
        _graph_metadata (dict): A dictionary of metadata for each array.
            The dictionary has the following format:
            {
                array_name: {
                        arr: ,
                        t_dependency: ,
                        t_highlight: ,
                        t_heatmap: ,
                        ...
                },
                ...
            }
    """

    def __init__(self):
        """Initialize Visualizer object."""
        self._primary = None
        self._graph_metadata = {}

        # https://dash-bootstrap-components.opensource.faculty.ai/docs/themes/
        # If we use a dark theme, make the layout background transparent
        themes = [dbc.themes.LUX]

        # Create Dash App.
        self._app = Dash(
            __name__,
            # name="dynvis: Dynamic Program Visualization",
            external_stylesheets=themes,
            prevent_initial_callbacks=True)

    def add_array(self,
                  arr,
                  column_labels=None,
                  row_labels=None,
                  description="",
                  colorscale_name="Sunset"):
        """Add a DPArray to the visualization."""
        # TODO: @David Docstrings
        if not isinstance(arr, DPArray):
            raise TypeError("Array must be DPArray")

        # First array is the primary array.
        if self._primary is None:
            self._primary = arr.array_name

        self._graph_metadata[arr.array_name] = {
            "arr": arr,
            "description": description,
            "figure_kwargs": {
                "column_labels": column_labels,
                "row_labels": row_labels,
                "colorscale_name": colorscale_name,
            }
        }

        logger = self._graph_metadata[self._primary]["arr"].logger
        if logger is not arr.logger:
            raise ValueError("Added arrays should have the same"
                             "logger")

    def _parse_timesteps(self, arr):
        """Parse the timesteps of the logger."""
        timesteps = arr.get_timesteps()
        t = len(timesteps)

        name = arr.array_name

        # Height and width of the array.
        if len(arr.shape) == 1:
            h, w = 1, *arr.shape
            # Convert 1D timestep to 2D timestep.
            for i, timestep in enumerate(timesteps):
                t_arr = timestep[name]
                t_arr["contents"] = np.expand_dims(t_arr["contents"], 0)
                for op in Op:
                    new_op_coords = {(0, idx) for idx in t_arr[op]}
                    t_arr[op] = new_op_coords
        else:
            h, w = arr.shape

        # Constructing the color and value matrix for each timestep.
        # Initializes to CellType.EMPTY
        t_color_matrix = np.zeros((t, h, w))
        t_value_matrix = np.empty((t, h, w))
        # For each cell, stores its dependency.
        t_read_matrix = np.empty((t, h, w), dtype="object")
        t_highlight_matrix = np.empty((t, h, w), dtype="object")
        # Boolean mask of which cell is written to at timestep t.
        t_write_matrix = np.zeros((t, h, w), dtype="bool")
        for i, timestep in enumerate(timesteps):
            t_arr = timestep[name]
            mask = np.isnan(t_arr["contents"].astype(float))
            t_color_matrix[i][np.nonzero(~mask)] = CellType.FILLED
            t_color_matrix[i][_indices_to_np_indices(
                t_arr[Op.READ])] = CellType.READ
            t_color_matrix[i][_indices_to_np_indices(
                t_arr[Op.WRITE])] = CellType.WRITE
            t_color_matrix[i][_indices_to_np_indices(
                t_arr[Op.HIGHLIGHT])] = CellType.HIGHLIGHT
            t_value_matrix[i] = t_arr["contents"]

            for write_idx in t_arr[Op.WRITE]:
                indices = (np.s_[i:], *write_idx)
                t_read_matrix[indices] = t_arr[Op.READ]
                t_highlight_matrix[indices] = t_arr[Op.HIGHLIGHT]
                t_write_matrix[i][write_idx] = True

        return {
            "t_color_matrix": t_color_matrix,
            "t_value_matrix": t_value_matrix,
            "t_read_matrix": t_read_matrix,
            "t_write_matrix": t_write_matrix,
            "t_highlight_matrix": t_highlight_matrix,
        }

    def _create_figure(self,
                       arr,
                       colorscale_name="Sunset",
                       row_labels=None,
                       column_labels=None):
        """Create a figure for an array.

        Args:
            arr (DPArray): DParray to be visualized.
            show (bool): Whether to show figure. Defaults to true.
            colorscale_name (str): Name of built-in colorscales in plotly. See
                plotly.colors.named_colorscales for the built-in colorscales.
            row_labels (list of str): Row labels of the DP array.
            column_labels (list of str): Column labels of the DP array.

        Returns:
            Plotly figure: Figure of DPArray as it is filled out by the
                recurrence.
        """
        name = arr.array_name
        self._graph_metadata[name].update(self._parse_timesteps(arr))

        t_value_matrix = self._graph_metadata[name]["t_value_matrix"]
        t_color_matrix = self._graph_metadata[name]["t_color_matrix"]
        t_read_matrix = self._graph_metadata[name]["t_read_matrix"]

        h, w = t_value_matrix.shape[1], t_value_matrix.shape[2]

        # Extra hovertext info:
        # <br>Value: {value_text}<br>Dependencies: {deps_text}
        value_text = np.where(np.isnan(t_value_matrix.astype(float)), "",
                              t_value_matrix.astype("str"))
        deps_text = np.where(t_read_matrix == set(), "{}",
                             t_read_matrix.astype("str"))
        extra_hovertext = np.char.add("<br>Value: ", value_text)
        extra_hovertext = np.char.add(extra_hovertext, "<br>Dependencies: ")
        extra_hovertext = np.char.add(extra_hovertext, deps_text)

        # Remove extra info for empty cells.
        extra_hovertext[t_color_matrix == CellType.EMPTY] = ""

        # Create heatmaps.
        t_heatmaps = [
            go.Heatmap(
                z=color,
                text=val,
                texttemplate="%{text}",
                textfont={"size": 20},
                customdata=extra,
                hovertemplate="<b>%{y}, %{x}</b>%{customdata}<extra></extra>",
                **_get_colorbar_kwargs(colorscale_name),
                xgap=1,
                ygap=1,
            ) for color, val, extra in zip(t_color_matrix, value_text,
                                           extra_hovertext)
        ]

        # Rendering all the frames for the animation.
        frames = [go.Frame(data=heatmap) for heatmap in t_heatmaps]

        # Create the figure.
        column_alias = row_alias = None
        if column_labels:
            column_alias = {i: column_labels[i] for i in range(w)}
        if row_labels:
            row_alias = {i: row_labels[i] for i in range(h)}
        figure = go.Figure(
            data=t_heatmaps[0],
            frames=frames,
            layout={
                "title": arr.array_name,
                "title_x": 0.5,
                "xaxis": {
                    "tickmode": "array",
                    "tickvals": np.arange(w),
                    "labelalias": column_alias,
                    "showgrid": False,
                    "zeroline": False,
                },
                "yaxis": {
                    "tickmode": "array",
                    "tickvals": np.arange(h),
                    "labelalias": row_alias,
                    "showgrid": False,
                    "zeroline": False
                },
            },
        )
        figure.update_coloraxes(showscale=False)
        figure.update_layout(clickmode="event+select")

        return figure

    def _attach_callbacks(self):
        """Attach callbacks."""
        values = self._graph_metadata[self._primary]["t_value_matrix"]
        t_write_matrix = self._graph_metadata[self._primary]["t_write_matrix"]
        main_figure = self._graph_metadata[self._primary]["figure"]

        output_figure = [
            Output(name, "figure", allow_duplicate=True)
            for name in self._graph_metadata
        ]

        @self.app.callback(output_figure, Input("slider", "value"))
        def update_figure(t):
            """Update each graph based on the slider value."""
            return [
                metadata["figure"].frames[t]
                for metadata in self._graph_metadata.values()
            ]

        @self.app.callback(
            Output("slider", "value"),
            Input("store-keypress", "data"),
            Input("interval", "n_intervals"),
            State("slider", "value"),
        )
        def update_slider(key_data, _, t):
            """Update the value of slider based on state of play/stop button.

            Update slider value based on store-keypress. Store-keypress is
            changed in assets/custom.js.
            """
            if ctx.triggered_id == "interval":
                return (t + 1) % len(values)
            if key_data in [37, 39]:
                return (t + key_data - 38) % len(values)
            return dash.no_update

        @self.app.callback(Output("interval", "max_intervals"),
                           Input("play", "n_clicks"), Input("stop", "n_clicks"),
                           Input("self-test-button", "n_clicks"))
        def play_pause_playback(_start_clicks, _stop_clicks, _n_clicks):
            """Starts and stop playback from running.

            Pauses the playback when "stop" or "self-test-button" is pressed.
            """
            if ctx.triggered_id == "play":
                return -1  # Runs interval indefinitely.
            if ctx.triggered_id in ["stop", "self-test-button"]:
                return 0  # Stops interval from running.
            return dash.no_update

        # @self.app.callback(Output("click-data", "children"),
        #                    Input(self._primary, "clickData"))
        # def display_click_data(click_data):
        #     # TODO: Remove this
        #     return json.dumps(click_data, indent=2)

        @self.app.callback(
            Output("test-mode-toast", "is_open"),
            Output(component_id="playback-control", component_property="style"),
            Input("test-info", "data"))
        def toggle_layout(info):
            if info["test_mode"]:
                return True, {"display": "none"}
            return False, {"display": "block"}

        @self.app.callback(
            Output("test-info", "data"),
            Input("self-test-button", "n_clicks"),
            State("test-info", "data"),
            State("slider", "value"),
        )
        def toggle_test_mode(_, info, t):
            """Toggles self-testing mode.

            Args:
                n_clicks (int): This callback is triggered by clicking the
                    self-test-button component.
                t (int): The current timestep retrieved from the slider
                    component.
            """
            # No tests to be performed on the last timestep.
            if t == len(values):
                # TODO: notify user that there is no more testing
                return dash.no_update

            if info["test_mode"]:
                return {
                    "test_mode": False,
                    "cur_test": 0,
                    "num_tests": -1,
                }
            return {
                "test_mode": True,
                "cur_test": 0,
                "num_tests": np.count_nonzero(t_write_matrix[t + 1]),
            }

        @self.app.callback(
            Output(self._primary, "figure", allow_duplicate=True),
            Input("test-info", "data"), State("slider", "value"))
        def highlight_tests(info, t):
            fig = copy.deepcopy(main_figure.frames[t])

            if not info["test_mode"]:
                return fig

            # Highlight the cell that is being tested on.
            cur_test = info["cur_test"]
            x, y = np.transpose(np.nonzero(t_write_matrix[t + 1]))[cur_test]
            fig.data[0]["z"][x][y] = CellType.WRITE

            return fig

        @self.app.callback(
            Output("correct", "is_open"),
            Output("incorrect", "is_open"),
            Output("test-info", "data", allow_duplicate=True),
            # Trigger this callback every time "enter" is pressed.
            Input("user-input", "n_submit"),
            State("user-input", "value"),
            State("test-info", "data"),
            State("slider", "value"),
        )
        def compare_input_and_frame(_, user_input, info, t):
            """Tests if user input is correct."""
            if not info["test_mode"]:
                return dash.no_update

            cur_test = info["cur_test"]
            x, y = np.transpose(np.nonzero(t_write_matrix[t + 1]))[cur_test]
            test = values[t + 1][x][y]

            if user_input == test:
                info["cur_test"] += 1
                info["test_mode"] = info["cur_test"] < info["num_tests"]
                return True, False, info
            return False, True, dash.no_update

        @self.app.callback(
            Output(self._primary, "figure", allow_duplicate=True),
            Input(self._primary, "clickData"), State("test-info", "data"),
            State("slider", "value"))
        def display_dependencies(click_data, info, t):
            # Skip this callback in testing mode.
            if info["test_mode"]:
                return dash.no_update

            x = click_data["points"][0]["x"]
            y = click_data["points"][0]["y"]

            fig = copy.deepcopy(main_figure.frames[t])

            # If selected cell is empty, do nothing.
            if fig.data[0]["z"][y][x] == CellType.EMPTY:
                return dash.no_update

            # Clear all highlight, read, and write cells to filled.
            z = fig.data[0]["z"]
            z[z != CellType.EMPTY] = CellType.FILLED

            # Highlight selected cell.
            z[y][x] = CellType.WRITE

            # Highlight dependencies.
            d = self._graph_metadata[self._primary]["t_read_matrix"]
            z[_indices_to_np_indices(d[t][y][x])] = CellType.READ

            # Highlight highlights.
            h = self._graph_metadata[self._primary]["t_highlight_matrix"]
            z[_indices_to_np_indices(h[t][y][x])] = CellType.HIGHLIGHT

            return fig

    def show(self):
        """Visualizes the DPArrays.

        Create the figures for each DPArray, attach the callbacks, and render
        the graph.
        """
        graphs = []
        for name, metadata in self._graph_metadata.copy().items():
            arr = metadata["arr"]
            figure = self._create_figure(arr, **metadata["figure_kwargs"])
            graphs.append(dcc.Graph(id=name, figure=figure))
            self._graph_metadata[name]["figure"] = figure

        max_timestep = len(self._graph_metadata[self._primary]["figure"].frames)

        # button = html.Div(
        #     [
        #         dbc.Button("Button 1", class_name="me-md-2"),
        #         dbc.Button("Button 2", class_name="me-md-2"),
        #         dbc.Button("Button 3"),
        #     ],
        #     class_name="d-grid gap-2 d-md-flex justify-content-md-end",
        # )

        questions = [
            "What is the next cell?",
            "What are its dependencies?",
            "What is its value?",
        ]

        test_select_checkbox = dbc.Row([
            dbc.Col(
                dbc.Checklist(
                    questions,
                    questions,
                    id="test-select-checkbox",
                )),
            dbc.Col(dbc.Button("Test Myself!",
                               id="self-test-button",
                               class_name="h-100",
                               color="info"),
                    width="auto")
        ])

        description_md = [
            dcc.Markdown(metadata["description"],
                         mathjax=True,
                         className="border border-primary")
            for metadata in self._graph_metadata.values()
        ]

        alerts = [
            dbc.Alert("You are in self-testing mode",
                      id="test-mode-toast",
                      is_open=False,
                      color="info",
                      style={
                          "position": "fixed",
                          "bottom": 10,
                          "left": 10,
                          "width": 350,
                      }),
            dbc.Alert("Correct!",
                      id="correct",
                      is_open=False,
                      color="success",
                      duration=3000,
                      fade=True,
                      className="alert-auto position-fixed w-25",
                      style={
                          "bottom": 10,
                          "left": 10,
                          "z-index": 9999,
                      }),
            dbc.Alert("Incorrect!",
                      id="incorrect",
                      is_open=False,
                      color="danger",
                      duration=3000,
                      fade=True,
                      className="alert-auto position-fixed w-25",
                      style={
                          "bottom": 10,
                          "left": 10,
                          "z-index": 9999,
                      })
        ]

        sidebar = html.Div([
            *description_md,
            test_select_checkbox,
            dbc.Row([
                dbc.Input(id="user-input", type="number", placeholder=""),
            ]),
        ],
                           id="side-bar",
                           className="border border-warning")

        main = [
            *graphs,
<<<<<<< HEAD
=======
            html.Div(id="slider-container",
                     children=[
                         dcc.Slider(min=0,
                                    max=max_timestep - 1,
                                    step=1,
                                    value=0,
                                    updatemode="drag",
                                    id="slider"),
                         html.Button("Play", id="play"),
                         html.Button("Stop", id="stop"),
                     ],
                     style={"display": "block"}),
>>>>>>> b3f94116
            dcc.Interval(id="interval",
                         interval=1000,
                         n_intervals=0,
                         max_intervals=0),
        ]

        playback_control = [
            dbc.Col(dbc.Button("Play", id="play"), width="auto"),
            dbc.Col(dbc.Button("Stop", id="stop"), width="auto"),
            dbc.Col(dcc.Slider(
                min=0,
                max=max_timestep,
                step=1,
                value=0,
                updatemode="drag",
                id="slider",
            ),
                    width=True),
        ]

        datastores = [
            dcc.Store(id="store-keypress", data=0),
            dcc.Store(id="test-info",
                      data={
                          "test_mode": False,
                          "num_tests": -1,
                          "cur_test": 0
                      }),
        ]

        self.app.layout = dbc.Container(
            [
                dbc.Row(
                    [
                        dbc.Col(sidebar, width="auto"),
                        dbc.Col([
                            dbc.Row(
                                playback_control,
                                id="playback-control",
                                class_name="g-0",
                                align="center",
                                # style={"display": "block"}
                            ),
                            dbc.Row(
                                main,
                                id="page-content",
                                className="border border-warning",
                            )
                        ])
                    ],
                    class_name="g-0"),
                *alerts,
                *datastores,
            ],
            fluid=True,
        )

        self._attach_callbacks()

        self.app.run_server(debug=True, use_reloader=True)
        # self.app.run_server(debug=False, use_reloader=True)

    @property
    def app(self):
        """Returns the Dash app object."""
        return self._app<|MERGE_RESOLUTION|>--- conflicted
+++ resolved
@@ -588,21 +588,6 @@
 
         main = [
             *graphs,
-<<<<<<< HEAD
-=======
-            html.Div(id="slider-container",
-                     children=[
-                         dcc.Slider(min=0,
-                                    max=max_timestep - 1,
-                                    step=1,
-                                    value=0,
-                                    updatemode="drag",
-                                    id="slider"),
-                         html.Button("Play", id="play"),
-                         html.Button("Stop", id="stop"),
-                     ],
-                     style={"display": "block"}),
->>>>>>> b3f94116
             dcc.Interval(id="interval",
                          interval=1000,
                          n_intervals=0,
@@ -614,7 +599,7 @@
             dbc.Col(dbc.Button("Stop", id="stop"), width="auto"),
             dbc.Col(dcc.Slider(
                 min=0,
-                max=max_timestep,
+                max=max_timestep-1,
                 step=1,
                 value=0,
                 updatemode="drag",
