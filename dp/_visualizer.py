--- conflicted
+++ resolved
@@ -83,18 +83,13 @@
     }
 
 
-<<<<<<< HEAD
 def display(dp_arr,
             start=0,
             show=True,
             colorscale_name="Sunset",
             row_labels=None,
             column_labels=None):
-    """Creates an interactive display the given DPArray in a streamlit webpage.
-=======
-def display(dp_arr, starting_timestep=0, show=True, colorscale_name="Sunset"):
     """Creates an interactive display of the given DPArray in a webpage.
->>>>>>> 4cc80d7f
 
     Using a slider and buttons for time travel. This UI will have interactive
     testing as well as the figure.
@@ -282,13 +277,14 @@
 
     return figure
 
+
 # TODO:
 # def backtrack(dp_arr, indices, direction="forward"):
 #     pass
-    # Backtracking: 
-    # backtrack(OPT, indices_in_order, function)
-    # indices_in_order = [(5, 10), (4, 9), ...]
-    # indices_in_order = [(4, 9), (5, 10), ...]
-    # function = lambda x,y: return x-y
-    # function((5, 10), (4,9)) months 
-    # template = "{} months"+# Backtracking:
+# backtrack(OPT, indices_in_order, function)
+# indices_in_order = [(5, 10), (4, 9), ...]
+# indices_in_order = [(4, 9), (5, 10), ...]
+# function = lambda x,y: return x-y
+# function((5, 10), (4,9)) months
+# template = "{} months"