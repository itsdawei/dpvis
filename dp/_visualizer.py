"""This file provides the visualizer for the DPArray class."""
<<<<<<< HEAD
import collections.abc
=======
import copy
>>>>>>> 3f3f6569
import json
from enum import IntEnum

import dash
import numpy as np
import plotly.graph_objs as go
from dash import Dash, Input, Output, State, ctx, dcc, html
from plotly.colors import get_colorscale, sample_colorscale

from dp import DPArray
from dp._index_converter import _indices_to_np_indices
from dp._logger import Op


class CellType(IntEnum):
    """CellType determines the color of elements in the DP array.

    EMPTY and FILLED are always white and grey, respectively. The other colors
    are defined by a builtin colorscale of plotly (defaults to Sunset).
    """
    EMPTY = 0
    FILLED = 1
    HIGHLIGHT = 2
    READ = 3
    WRITE = 4


def _get_colorbar_kwargs(name):
    """Get colorscale for the DP array visualization.

    Args:
        name (str): Name of built-in colorscales in plotly. See
            named_colorscales for the built-in colorscales.

    Returns:
        dict: kwargs for the colorbar.
    """
    n = len(CellType)
    x = np.linspace(0, 1, n + 1)

    # Round the linspace to account for Python FP error.
    x = np.round(x, decimals=5)

    val = np.repeat(x, 2)[1:-1]

    # Assign colors for each cell type.
    color = sample_colorscale(get_colorscale(name), samplepoints=n)
    color[0] = "rgb(255,255,255)"  # white
    color[1] = "rgb(220,220,220)"  # grey

    # Colorscale for the colorbar.
    color = np.repeat(color, 2)

    return {
        "zmin": 0,
        "zmax": n,
        "colorscale": list(zip(val, color)),
        "colorbar": {
            "orientation": "h",
            "ticklabelposition": "inside",
            "tickvals": np.array(list(CellType)) + 0.5,
            "ticktext": [c.name for c in CellType],
            "tickfont": {
                "color": "black",
                "size": 20,
            },
            "thickness": 20,
        }
    }


def display(array,
            row_labels=None,
            column_labels=None,
            colorscale_name="Sunset"):
    """Creates an interactive display of the given DPArray in a webpage.

    Using a slider and buttons for time travel. This UI has interactive
    testing as well as the figure.

    Args:
<<<<<<< HEAD
        array (DPArray): The array to be visualized.
=======
        array (DPArray): DParray to be visualized.
>>>>>>> 3f3f6569
        row_labels (list of str): Row labels of the DP array.
        column_labels (list of str): Column labels of the DP array.
        colorscale_name (str): Name of built-in colorscales in plotly. See
            plotly.colors.named_colorscales for the built-in colorscales.
    """
    visualizer = Visualizer()
    visualizer.add_array(array,
                         column_labels=column_labels,
                         row_labels=row_labels,
                         colorscale_name=colorscale_name)
    visualizer.show()


class Visualizer:
<<<<<<< HEAD

    def __init__(self):
        self._arrays = []
        self._figure_kwargs = []

        self._figure_list = []
        self._dependency_list = []
        self._highlight_list = []
        self._heatmap_list = []

        # Create Dash App.
        self._app = Dash()

    @property
    def app(self):
        """Returns the Dash app object."""
        return self._app
=======
    """Visualizer class.

    Attributes:
        _arrays (list of DPArray): Contains the values of the DP array.
        _primary_name (string): Name of the primary array.
        _graph_metadata (dict): A dictionary of metadata for each array.
            The dictionary has the following format:
            {
                array_name: {
                        arr: ,
                        t_dependency: ,
                        t_highlight: ,
                        t_heatmap: ,
                        ...
                },
                ...
            }
    """

    def __init__(self):
        """Initialize Visualizer object."""
        self._arrays = []

        self._primary_name = None
        self._graph_metadata = {}

        # Create Dash App.
        self._app = Dash(name="dynvis: Dynamic Program Visualization",
                         prevent_initial_callbacks=True)
>>>>>>> 3f3f6569

    def add_array(self,
                  arr,
                  column_labels=None,
                  row_labels=None,
                  colorscale_name="Sunset"):
<<<<<<< HEAD
        if not isinstance(arr, DPArray):
            raise TypeError("Array must be DPArray")

        if len(self._arrays) > 0:
            logger = self._arrays[0].logger
            for a in self._arrays:
                if logger is not a.logger:
                    raise ValueError("Added arrays should have the same logger")

        self._arrays.append(arr)
        self._figure_kwargs.append({
            "column_labels": column_labels,
            "row_labels": row_labels,
            "colorscale_name": colorscale_name,
        })

    def _parse_timesteps(self, arr):
        timesteps = arr.get_timesteps()
        t = len(timesteps)

        # Height and width of the array.
        if len(arr.shape) == 1:
            h, w = *arr.shape, 1
        else:
            h, w = arr.shape

=======
        """Add a DPArray to the visualization."""
        # TODO: @David Docstrings
        if not isinstance(arr, DPArray):
            raise TypeError("Array must be DPArray")

        # First array is the primary array.
        if self._primary_name is None:
            self._primary_name = arr.array_name

        self._arrays.append(arr)
        logger = self._arrays[0].logger
        if logger is not arr.logger:
            raise ValueError("Added arrays should have the same"
                             "logger")

        self._graph_metadata[arr.array_name] = {
            "arr": arr,
            "figure_kwargs": {
                "column_labels": column_labels,
                "row_labels": row_labels,
                "colorscale_name": colorscale_name,
            }
        }

    def _parse_timesteps(self, arr):
        """Parse the timesteps of the logger."""
        timesteps = arr.get_timesteps()
        t = len(timesteps)

>>>>>>> 3f3f6569
        # Obtaining the dp_array timesteps object.
        timesteps = arr.get_timesteps()

        name = arr.array_name

<<<<<<< HEAD
        # Constructing the color and value matrix for each timestep.
        t_color_matrix = np.empty((t, h, w))
        t_value_matrix = np.empty((t, h, w))
        t_read_matrix = np.empty((t, h, w), dtype="object")
        t_write_matrix = np.empty((t, h, w), dtype="object")
        t_highlight_matrix = np.empty((t, h, w), dtype="object")
        for i, timestep in enumerate(timesteps):
            arr = timestep[name]
            c_mat = np.copy(arr["contents"])
            mask = np.isnan(c_mat.astype(float))
            c_mat[np.where(mask)] = CellType.EMPTY
            c_mat[np.where(~mask)] = CellType.FILLED
            c_mat[_indices_to_np_indices(arr[Op.READ])] = CellType.READ
            c_mat[_indices_to_np_indices(arr[Op.WRITE])] = CellType.WRITE
            c_mat[_indices_to_np_indices(arr[Op.HIGHLIGHT])] = CellType.HIGHLIGHT
            t_color_matrix[i] = c_mat
            t_value_matrix[i] = arr["contents"]

            for write_idx in arr[Op.WRITE]:
                if isinstance(write_idx, int):
                    write_idx = (0, write_idx)
                indices = (np.s_[i:], *write_idx)
                # Fill in corresponding hovertext cell with value and dependencies.
                # An added dimension is needed if arr is a 1D Array.
                t_read_matrix[indices] = timestep[name][Op.READ]
                t_highlight_matrix[indices] = timestep[name][Op.HIGHLIGHT]

        t_color_matrix = np.array(t_color_matrix)
        t_value_matrix = np.array(t_value_matrix)

        # Plotly heatmaps requires 2d input as data.
        if t_value_matrix.ndim == 2:
            t_color_matrix = np.expand_dims(t_color_matrix, 1)
            t_value_matrix = np.expand_dims(t_value_matrix, 1)

        # TODO: Clean this up
        return t_color_matrix, t_value_matrix, t_read_matrix, t_write_matrix, t_highlight_matrix
=======
        # Height and width of the array.
        if len(arr.shape) == 1:
            h, w = 1, *arr.shape
            # Convert 1D timestep to 2D timestep.
            for i, timestep in enumerate(timesteps):
                t_arr = timestep[name]
                t_arr["contents"] = np.expand_dims(t_arr["contents"], 0)
                for op in Op:
                    new_op_coords = {(0, idx) for idx in t_arr[op]}
                    t_arr[op] = new_op_coords
        else:
            h, w = arr.shape

        # Constructing the color and value matrix for each timestep.
        # Initializes to CellType.EMPTY
        t_color_matrix = np.zeros((t, h, w))
        t_value_matrix = np.empty((t, h, w))
        # For each cell, stores its dependency.
        t_read_matrix = np.empty((t, h, w), dtype="object")
        t_highlight_matrix = np.empty((t, h, w), dtype="object")
        # Boolean mask of which cell is written to at timestep t.
        t_write_matrix = np.zeros((t, h, w), dtype="bool")
        for i, timestep in enumerate(timesteps):
            t_arr = timestep[name]
            mask = np.isnan(t_arr["contents"].astype(float))
            t_color_matrix[i][np.nonzero(~mask)] = CellType.FILLED
            t_color_matrix[i][_indices_to_np_indices(
                t_arr[Op.READ])] = CellType.READ
            t_color_matrix[i][_indices_to_np_indices(
                t_arr[Op.WRITE])] = CellType.WRITE
            t_color_matrix[i][_indices_to_np_indices(
                t_arr[Op.HIGHLIGHT])] = CellType.HIGHLIGHT
            t_value_matrix[i] = t_arr["contents"]

            for write_idx in t_arr[Op.WRITE]:
                indices = (np.s_[i:], *write_idx)
                t_read_matrix[indices] = t_arr[Op.READ]
                t_highlight_matrix[indices] = t_arr[Op.HIGHLIGHT]
                t_write_matrix[i][write_idx] = True

        metadata = {
            "t_color_matrix": t_color_matrix,
            "t_value_matrix": t_value_matrix,
            "t_read_matrix": t_read_matrix,
            "t_write_matrix": t_write_matrix,
            "t_highlight_matrix": t_highlight_matrix,
        }

        self._graph_metadata[arr.array_name] = {
            **self._graph_metadata[arr.array_name],
            **metadata
        }
>>>>>>> 3f3f6569

    def _create_figure(self,
                       arr,
                       colorscale_name="Sunset",
                       row_labels=None,
                       column_labels=None):
        """Create a figure for an array.

        Args:
            arr (DPArray): DParray to be visualized.
            show (bool): Whether to show figure. Defaults to true.
            colorscale_name (str): Name of built-in colorscales in plotly. See
                plotly.colors.named_colorscales for the built-in colorscales.
            row_labels (list of str): Row labels of the DP array.
            column_labels (list of str): Column labels of the DP array.

        Returns:
<<<<<<< HEAD
            Plotly figure: Figure of DPArray as it is filled out by the recurrence.
        """
        (
            t_color_matrix,
            t_value_matrix,
            dependency_matrix,
            _,
            highlight_matrix,
        ) = self._parse_timesteps(arr)
=======
            Plotly figure: Figure of DPArray as it is filled out by the
                recurrence.
        """
        self._parse_timesteps(arr)

        t_value_matrix = self._graph_metadata[arr.array_name]["t_value_matrix"]
        t_color_matrix = self._graph_metadata[arr.array_name]["t_color_matrix"]
        t_read_matrix = self._graph_metadata[arr.array_name]["t_read_matrix"]
>>>>>>> 3f3f6569

        if len(arr.shape) == 1:
            h, = arr.shape
            w = 1
        else:
            h, w = arr.shape

        # Extra hovertext info:
        # <br>Value: {value_text}<br>Dependencies: {deps_text}
        value_text = np.where(np.isnan(t_value_matrix.astype(float)), "",
                              t_value_matrix.astype("str"))
<<<<<<< HEAD
        deps_text = np.where(dependency_matrix == set(), "{}",
                             dependency_matrix.astype("str"))
=======
        deps_text = np.where(t_read_matrix == set(), "{}",
                             t_read_matrix.astype("str"))
>>>>>>> 3f3f6569
        extra_hovertext = np.char.add("<br>Value: ", value_text)
        extra_hovertext = np.char.add(extra_hovertext, "<br>Dependencies: ")
        extra_hovertext = np.char.add(extra_hovertext, deps_text)

        # Remove extra info for empty cells.
        extra_hovertext[t_color_matrix == CellType.EMPTY] = ""

        # Create heatmaps.
<<<<<<< HEAD
        heatmaps = [
=======
        t_heatmaps = [
>>>>>>> 3f3f6569
            go.Heatmap(
                z=color,
                text=val,
                texttemplate="%{text}",
                textfont={"size": 20},
                customdata=extra,
                hovertemplate="<b>%{y}, %{x}</b>%{customdata}<extra></extra>",
                **_get_colorbar_kwargs(colorscale_name),
                xgap=1,
                ygap=1,
            ) for color, val, extra in zip(t_color_matrix, value_text,
                                           extra_hovertext)
        ]

        # Rendering all the frames for the animation.
<<<<<<< HEAD
        frames = [go.Frame(data=heatmap) for heatmap in heatmaps]
=======
        frames = [go.Frame(data=heatmap) for heatmap in t_heatmaps]
>>>>>>> 3f3f6569

        # Create the figure.
        column_alias = row_alias = None
        if column_labels:
            column_alias = {i: column_labels[i] for i in range(w)}
        if row_labels:
            row_alias = {i: row_labels[i] for i in range(h)}
        figure = go.Figure(
<<<<<<< HEAD
            data=heatmaps[0],
=======
            data=t_heatmaps[0],
>>>>>>> 3f3f6569
            frames=frames,
            layout={
                "title": arr.array_name,
                "title_x": 0.5,
                "xaxis": {
                    "tickmode": "array",
                    "tickvals": np.arange(w),
                    "labelalias": column_alias,
                    "showgrid": False,
                    "zeroline": False,
                },
                "yaxis": {
                    "tickmode": "array",
                    "tickvals": np.arange(h),
                    "labelalias": row_alias,
                    "showgrid": False,
                    "zeroline": False
                },
            },
        )
        figure.update_coloraxes(showscale=False)
        figure.update_layout(clickmode="event+select")

<<<<<<< HEAD


        return {
            "figure": figure,
            "heatmaps": heatmaps,
            "dependency_matrix": dependency_matrix,
            "highlight_matrix": highlight_matrix,
        }

        self._figure_list.append(figure)
        self._heatmap_list.append(heatmaps)
        self._dependency_list.append(dependency_matrix)
        self._highlight_list.append(highlight_matrix)

    # TODO: Maybe the callbacks should be in a differnt file --- dash_callbacks.py?
    def _attach_callbacks(self, max_timestep, dependencies, highlights):
        graph_callbacks = {
            "output": [],
            "state": [],
            "input": [],
        }
        graph_frames = []
        for arr in self._arrays:
            graph_callbacks["output"].append(
                Output(arr.array_name, "figure", allow_duplicate=True))
            graph_callbacks["input"].append(Input(arr.array_name, "clickData"))
            graph_callbacks["state"].append(State(arr.array_name, "figure"))
            graph_frames.append(
                self.app.layout[arr.array_name].figure["frames"])

        # Callback to update all heatmaps to slider timestep.
        @self.app.callback(
            graph_callbacks["output"],
            Input("slider", "value"),
            graph_callbacks["state"],
            prevent_initial_call=True,
        )
        def update_figure(t, *figures):
            for i, frame in enumerate(graph_frames):
                # Get the heatmap for the current slider value.
                current_heatmap = frame[t]["data"][0]

                # Update the figure data.
                figures[i]["data"] = [current_heatmap]
            return figures

        # Update slider value based on store-keypress.
        # Store-keypress is changed in assets/custom.js.
        @self.app.callback(Output("slider", "value"),
                           Input("store-keypress", "data"),
                           State("slider", "value"))
        def update_slider(key_data, current_value):
            if key_data == 37:  # Left arrow
                current_value = max(current_value - 1, 0)
            elif key_data == 39:  # Right arrow
                current_value = min(current_value + 1, max_timestep)
            return current_value

        # Starts and stop interval from running.
        @self.app.callback(Output("interval", "max_intervals"),
                           Input("play", "n_clicks"), Input("stop", "n_clicks"))
        def control_interval(_start_clicks, _stop_clicks):
            triggered_id = ctx.triggered_id
            if triggered_id == "play":
                return -1  # Runs interval indefinitely.
            if triggered_id == "stop":
                return 0  # Stops interval from running.
            return dash.no_update

        # Changes value of slider based on state of play/stop button.
        @self.app.callback(Output("slider", "value", allow_duplicate=True),
                           Input("interval", "n_intervals"),
                           State("slider", "value"),
                           prevent_initial_call=True)
        def button_iterate_slider(_n_intervals, value):
            return (value + 1) % max_timestep

        # Displays user input after pressing enter.
        @self.app.callback(
            Output("user_output", "children"),
            Input("user_input", "value"),
        )
        def update_output(user_input):
            return f"User Input: {user_input}"

        # Tests if user input is correct.
        # TODO: Change what it compares the user input to
        @self.app.callback(Output("comparison-result", "children"), [
            Input("user_input", "value"),
            Input("store-clicked-z", "data"),
        ])
        def compare_input_and_click(user_input, click_data):
            if user_input is None or click_data is None:
                return dash.no_update
            z_value = click_data.get("z_value", None)
            if z_value is None:
                return "No point clicked yet."

            # Converting to integers before comparison.
            try:
                if int(user_input) == int(z_value):
                    return "Correct!"
                return f"Incorrect. The clicked z-value is {z_value}."
            except ValueError:
                return ""

        @self.app.callback(Output("click-data", "children"),
                           graph_callbacks["input"],
                           prevent_initial_call=True)
        def display_click_data(*click_datum):
            return json.dumps(click_datum, indent=2)

        name = self._arrays[0].array_name

        @self.app.callback(graph_callbacks["output"],
                           Input(name, "clickData"),
                           State("slider", "value"),
                           graph_callbacks["state"],
                           prevent_initial_call=True)
        def display_dependencies(click_data, value, *figures):
            click = click_data["points"][0]
            x = click["x"]
            y = click["y"]

            # If selected cell is empty, do nothing.
            if figures[0]["data"][0]["z"][y][x] == CellType.EMPTY:
                return dash.no_update

            # NOTE: Doesn't work for synchronizing multiple arrays.
            for i in [0]:
                # Clear all highlight, read, and write cells to filled.
                figures[i]["data"][0]["z"] = list(
                    map(
                        lambda x: list(
                            map(
                                lambda y: CellType.FILLED
                                if y != CellType.EMPTY else y, x)),
                        figures[i]["data"][0]["z"]))

                # Highlight selected cell.
                if i == 0:
                    figures[i]["data"][0]["z"][y][x] = CellType.WRITE

                # Highlight dependencies.
                d = dependencies[i][value][y][x]
                for dy, dx in d:
                    figures[i]["data"][0]["z"][dy][dx] = CellType.READ

                # Highlight highlights.
                h = highlights[i][value][y][x]
                for hy, hx in h:
                    figures[i]["data"][0]["z"][hy][hx] = CellType.HIGHLIGHT

            return figures

    def show(self):
        graphs = []
        graph_heatmaps = []
        dependencies = []
        highlights = []
        for arr, kwargs in zip(self._arrays, self._figure_kwargs):
            fig_dict = self._create_figure(arr, **kwargs)
            graphs.append(
                dcc.Graph(id=arr.array_name, figure=fig_dict["figure"]))
            graph_heatmaps.append(fig_dict["heatmaps"])
            dependencies.append(fig_dict["dependency_matrix"])
            highlights.append(fig_dict["highlight_matrix"])
=======
        metadata = {
            "figure": figure,
            "t_heatmaps": t_heatmaps,
        }
        self._graph_metadata[arr.array_name] = {
            **self._graph_metadata[arr.array_name],
            **metadata,
        }

    def _attach_callbacks(self):
        """Attach callbacks."""
        values = self._graph_metadata[self._primary_name]["t_value_matrix"]
        t_write_matrix = self._graph_metadata[
            self._primary_name]["t_write_matrix"]
        main_figure = self._graph_metadata[self._primary_name]["figure"]

        # Callback to change current heatmap based on slider value
        @self.app.callback(Output("graph", "figure"), Input("slider", "value"))
        def update_figure(t):
            return main_figure.frames[t]

        # Update slider value based on store-keypress.
        # Store-keypress is changed in assets/custom.js.
        @self.app.callback(
            Output("slider", "value"),
            Input("store-keypress", "data"),
            Input("interval", "n_intervals"),
            State("slider", "value"),
        )
        def update_slider(key_data, _, t):
            """Changes value of slider based on state of play/stop button."""
            if ctx.triggered_id == "interval":
                return (t + 1) % len(values)
            if key_data in [37, 39]:
                return (t + key_data - 38) % len(values)
            return dash.no_update

        @self.app.callback(Output("interval", "max_intervals"),
                           Input("play", "n_clicks"), Input("stop", "n_clicks"),
                           Input("self-test-button", "n_clicks"))
        def play_pause_playback(_start_clicks, _stop_clicks, _n_clicks):
            """Starts and stop playback from running.

            Pauses the playback when "stop" or "self-test-button" is pressed.
            """
            if ctx.triggered_id == "play":
                return -1  # Runs interval indefinitely.
            if ctx.triggered_id in ["stop", "self-test-button"]:
                return 0  # Stops interval from running.
            return dash.no_update

        @self.app.callback(Output("click-data", "children"),
                           Input("graph", "clickData"))
        def display_click_data(click_data):
            # TODO: Remove this
            return json.dumps(click_data, indent=2)

        @self.app.callback(
            Output("toggle-text", "children"),
            Output(component_id="slider-container", component_property="style"),
            Input("test-info", "data"))
        def toggle_layout(info):
            if info["test_mode"]:
                return "Self-Testing Mode: ON", {"display": "none"}
            return "Self-Testing Mode: OFF", {"display": "block"}

        @self.app.callback(
            Output("test-info", "data"),
            Input("self-test-button", "n_clicks"),
            State("test-info", "data"),
            State("slider", "value"),
        )
        def toggle_test_mode(_, info, t):
            """Toggles self-testing mode.

            Args:
                n_clicks (int): This callback is triggered by clicking the
                    self-test-button component.
                t (int): The current timestep retrieved from the slider
                    component.
            """
            # No tests to be performed on the last timestep.
            if t == len(values):
                # TODO: notify user that there is no more testing
                return dash.no_update

            if info["test_mode"]:
                return {
                    "test_mode": False,
                    "cur_test": 0,
                    "num_tests": -1,
                }
            return {
                "test_mode": True,
                "cur_test": 0,
                "num_tests": np.count_nonzero(t_write_matrix[t + 1]),
            }

        @self.app.callback(Output("graph", "figure", allow_duplicate=True),
                           Input("test-info", "data"), State("slider", "value"))
        def highlight_tests(info, t):
            fig = copy.deepcopy(main_figure.frames[t])

            if not info["test_mode"]:
                return fig

            # Highlight the cell that is being tested on.
            cur_test = info["cur_test"]
            x, y = np.transpose(np.nonzero(t_write_matrix[t + 1]))[cur_test]
            fig.data[0]["z"][x][y] = CellType.WRITE

            return fig

        @self.app.callback(
            Output("comparison-result", "children"),
            Output("test-info", "data", allow_duplicate=True),
            # Trigger this callback every time "enter" is pressed.
            Input("user-input", "n_submit"),
            State("user-input", "value"),
            State("test-info", "data"),
            State("slider", "value"),
        )
        def compare_input_and_frame(_, user_input, info, t):
            """Tests if user input is correct."""
            # TODO: Hide the input box.
            if not info["test_mode"]:
                return dash.no_update

            cur_test = info["cur_test"]
            x, y = np.transpose(np.nonzero(t_write_matrix[t + 1]))[cur_test]
            test = values[t + 1][x][y]

            if user_input == test:
                info["cur_test"] += 1
                info["test_mode"] = info["cur_test"] < info["num_tests"]
                return "Correct!", info

            return "Incorrect!", dash.no_update

        @self.app.callback(Output("graph", "figure", allow_duplicate=True),
                           Input("graph", "clickData"),
                           State("test-info", "data"), State("slider", "value"))
        def display_dependencies(click_data, info, t):
            # Skip this callback in testing mode.
            if info["test_mode"]:
                return dash.no_update

            x = click_data["points"][0]["x"]
            y = click_data["points"][0]["y"]

            fig = copy.deepcopy(main_figure.frames[t])

            # If selected cell is empty, do nothing.
            if fig.data[0]["z"][y][x] == CellType.EMPTY:
                return dash.no_update

            # Clear all highlight, read, and write cells to filled.
            z = fig.data[0]["z"]
            z[z != CellType.EMPTY] = CellType.FILLED

            # Highlight selected cell.
            z[y][x] = CellType.WRITE

            # Highlight dependencies.
            d = self._graph_metadata[self._primary_name]["t_read_matrix"]
            z[_indices_to_np_indices(d[t][y][x])] = CellType.READ

            # Highlight highlights.
            h = self._graph_metadata[self._primary_name]["t_highlight_matrix"]
            z[_indices_to_np_indices(h[t][y][x])] = CellType.HIGHLIGHT

            return fig

    def show(self):
        """Visualizes the DPArrays.

        Create the figures for each DPArray, attach the callbacks, and render
        the graph.
        """
        graphs = []
        for name, metadata in self._graph_metadata.items():
            arr = metadata["arr"]
            kwargs = metadata["figure_kwargs"]
            self._create_figure(arr, **kwargs)

            # We need to re-access graph_metadata because self._create_figure
            # changes its value.
            figure = self._graph_metadata[name]["figure"]  # pylint: disable=unnecessary-dict-index-lookup
            graphs.append(dcc.Graph(id="graph", figure=figure))
>>>>>>> 3f3f6569

        styles = {
            "pre": {
                "border": "thin lightgrey solid",
                "overflowX": "scroll"
            }
        }

<<<<<<< HEAD
        self.app.layout = html.Div([
            *graphs,
            dcc.Slider(min=0,
                       max=len(graph_heatmaps[0]) - 1,
                       step=1,
                       value=0,
                       updatemode="drag",
                       id="slider"),
            dcc.Store(id="store-keypress", data=0),
=======
        max_timestep = len(
            list(self._graph_metadata.values())[0]["t_heatmaps"]) - 1

        self.app.layout = html.Div([
            graphs[0],
            html.Div(id="slider-container",
                     children=[
                         dcc.Slider(min=0,
                                    max=max_timestep,
                                    step=1,
                                    value=0,
                                    updatemode="drag",
                                    id="slider"),
                         html.Button("Play", id="play"),
                         html.Button("Stop", id="stop"),
                     ],
                     style={"display": "block"}),
>>>>>>> 3f3f6569
            dcc.Interval(id="interval",
                         interval=1000,
                         n_intervals=0,
                         max_intervals=0),
<<<<<<< HEAD
            html.Button("Dash_Play", id="play"),
            html.Button("Dash_Stop", id="stop"),
=======
>>>>>>> 3f3f6569
            html.Div([
                dcc.Markdown("""
                    **SELF-TESTING**
                """),
                html.Pre(id="click-data", style=styles["pre"]),
            ],
                     className="three columns"),
<<<<<<< HEAD
            dcc.Input(id="user_input",
                      type="number",
                      placeholder="",
                      debounce=True),
            html.Div(id="user_output"),
            dcc.Store(id="store-clicked-z"),
            html.Div(id="comparison-result")
        ])

        self._attach_callbacks(len(graph_heatmaps[0]), dependencies, highlights)

        # self.app.run_server(debug=True, use_reloader=True)
        self.app.run_server(debug=False, use_reloader=True)
=======
            dcc.Input(id="user-input",
                      type="number",
                      placeholder="",
                      debounce=True),
            html.Div(id="comparison-result"),
            html.Button("Test Myself!", id="self-test-button"),
            html.Div(id="next-prompt"),
            html.Div(id="toggle-text", children="Self-Testing Mode: OFF"),
            dcc.Store(id="store-keypress", data=0),
            dcc.Store(id="store-clicked-z"),
            dcc.Store(id="test-info",
                      data={
                          "test_mode": False,
                          "num_tests": -1,
                          "cur_test": 0
                      }),
        ])

        self._attach_callbacks()

        # self.app.run_server(debug=True, use_reloader=True)
        self.app.run_server(debug=False, use_reloader=True)

    @property
    def app(self):
        """Returns the Dash app object."""
        return self._app
>>>>>>> 3f3f6569
<|MERGE_RESOLUTION|>--- conflicted
+++ resolved
@@ -1,9 +1,5 @@
 """This file provides the visualizer for the DPArray class."""
-<<<<<<< HEAD
-import collections.abc
-=======
 import copy
->>>>>>> 3f3f6569
 import json
 from enum import IntEnum
 
@@ -85,11 +81,7 @@
     testing as well as the figure.
 
     Args:
-<<<<<<< HEAD
-        array (DPArray): The array to be visualized.
-=======
         array (DPArray): DParray to be visualized.
->>>>>>> 3f3f6569
         row_labels (list of str): Row labels of the DP array.
         column_labels (list of str): Column labels of the DP array.
         colorscale_name (str): Name of built-in colorscales in plotly. See
@@ -104,25 +96,6 @@
 
 
 class Visualizer:
-<<<<<<< HEAD
-
-    def __init__(self):
-        self._arrays = []
-        self._figure_kwargs = []
-
-        self._figure_list = []
-        self._dependency_list = []
-        self._highlight_list = []
-        self._heatmap_list = []
-
-        # Create Dash App.
-        self._app = Dash()
-
-    @property
-    def app(self):
-        """Returns the Dash app object."""
-        return self._app
-=======
     """Visualizer class.
 
     Attributes:
@@ -152,41 +125,12 @@
         # Create Dash App.
         self._app = Dash(name="dynvis: Dynamic Program Visualization",
                          prevent_initial_callbacks=True)
->>>>>>> 3f3f6569
 
     def add_array(self,
                   arr,
                   column_labels=None,
                   row_labels=None,
                   colorscale_name="Sunset"):
-<<<<<<< HEAD
-        if not isinstance(arr, DPArray):
-            raise TypeError("Array must be DPArray")
-
-        if len(self._arrays) > 0:
-            logger = self._arrays[0].logger
-            for a in self._arrays:
-                if logger is not a.logger:
-                    raise ValueError("Added arrays should have the same logger")
-
-        self._arrays.append(arr)
-        self._figure_kwargs.append({
-            "column_labels": column_labels,
-            "row_labels": row_labels,
-            "colorscale_name": colorscale_name,
-        })
-
-    def _parse_timesteps(self, arr):
-        timesteps = arr.get_timesteps()
-        t = len(timesteps)
-
-        # Height and width of the array.
-        if len(arr.shape) == 1:
-            h, w = *arr.shape, 1
-        else:
-            h, w = arr.shape
-
-=======
         """Add a DPArray to the visualization."""
         # TODO: @David Docstrings
         if not isinstance(arr, DPArray):
@@ -216,51 +160,11 @@
         timesteps = arr.get_timesteps()
         t = len(timesteps)
 
->>>>>>> 3f3f6569
         # Obtaining the dp_array timesteps object.
         timesteps = arr.get_timesteps()
 
         name = arr.array_name
 
-<<<<<<< HEAD
-        # Constructing the color and value matrix for each timestep.
-        t_color_matrix = np.empty((t, h, w))
-        t_value_matrix = np.empty((t, h, w))
-        t_read_matrix = np.empty((t, h, w), dtype="object")
-        t_write_matrix = np.empty((t, h, w), dtype="object")
-        t_highlight_matrix = np.empty((t, h, w), dtype="object")
-        for i, timestep in enumerate(timesteps):
-            arr = timestep[name]
-            c_mat = np.copy(arr["contents"])
-            mask = np.isnan(c_mat.astype(float))
-            c_mat[np.where(mask)] = CellType.EMPTY
-            c_mat[np.where(~mask)] = CellType.FILLED
-            c_mat[_indices_to_np_indices(arr[Op.READ])] = CellType.READ
-            c_mat[_indices_to_np_indices(arr[Op.WRITE])] = CellType.WRITE
-            c_mat[_indices_to_np_indices(arr[Op.HIGHLIGHT])] = CellType.HIGHLIGHT
-            t_color_matrix[i] = c_mat
-            t_value_matrix[i] = arr["contents"]
-
-            for write_idx in arr[Op.WRITE]:
-                if isinstance(write_idx, int):
-                    write_idx = (0, write_idx)
-                indices = (np.s_[i:], *write_idx)
-                # Fill in corresponding hovertext cell with value and dependencies.
-                # An added dimension is needed if arr is a 1D Array.
-                t_read_matrix[indices] = timestep[name][Op.READ]
-                t_highlight_matrix[indices] = timestep[name][Op.HIGHLIGHT]
-
-        t_color_matrix = np.array(t_color_matrix)
-        t_value_matrix = np.array(t_value_matrix)
-
-        # Plotly heatmaps requires 2d input as data.
-        if t_value_matrix.ndim == 2:
-            t_color_matrix = np.expand_dims(t_color_matrix, 1)
-            t_value_matrix = np.expand_dims(t_value_matrix, 1)
-
-        # TODO: Clean this up
-        return t_color_matrix, t_value_matrix, t_read_matrix, t_write_matrix, t_highlight_matrix
-=======
         # Height and width of the array.
         if len(arr.shape) == 1:
             h, w = 1, *arr.shape
@@ -313,7 +217,6 @@
             **self._graph_metadata[arr.array_name],
             **metadata
         }
->>>>>>> 3f3f6569
 
     def _create_figure(self,
                        arr,
@@ -331,17 +234,6 @@
             column_labels (list of str): Column labels of the DP array.
 
         Returns:
-<<<<<<< HEAD
-            Plotly figure: Figure of DPArray as it is filled out by the recurrence.
-        """
-        (
-            t_color_matrix,
-            t_value_matrix,
-            dependency_matrix,
-            _,
-            highlight_matrix,
-        ) = self._parse_timesteps(arr)
-=======
             Plotly figure: Figure of DPArray as it is filled out by the
                 recurrence.
         """
@@ -350,7 +242,6 @@
         t_value_matrix = self._graph_metadata[arr.array_name]["t_value_matrix"]
         t_color_matrix = self._graph_metadata[arr.array_name]["t_color_matrix"]
         t_read_matrix = self._graph_metadata[arr.array_name]["t_read_matrix"]
->>>>>>> 3f3f6569
 
         if len(arr.shape) == 1:
             h, = arr.shape
@@ -362,13 +253,8 @@
         # <br>Value: {value_text}<br>Dependencies: {deps_text}
         value_text = np.where(np.isnan(t_value_matrix.astype(float)), "",
                               t_value_matrix.astype("str"))
-<<<<<<< HEAD
-        deps_text = np.where(dependency_matrix == set(), "{}",
-                             dependency_matrix.astype("str"))
-=======
         deps_text = np.where(t_read_matrix == set(), "{}",
                              t_read_matrix.astype("str"))
->>>>>>> 3f3f6569
         extra_hovertext = np.char.add("<br>Value: ", value_text)
         extra_hovertext = np.char.add(extra_hovertext, "<br>Dependencies: ")
         extra_hovertext = np.char.add(extra_hovertext, deps_text)
@@ -377,11 +263,7 @@
         extra_hovertext[t_color_matrix == CellType.EMPTY] = ""
 
         # Create heatmaps.
-<<<<<<< HEAD
-        heatmaps = [
-=======
         t_heatmaps = [
->>>>>>> 3f3f6569
             go.Heatmap(
                 z=color,
                 text=val,
@@ -397,11 +279,7 @@
         ]
 
         # Rendering all the frames for the animation.
-<<<<<<< HEAD
-        frames = [go.Frame(data=heatmap) for heatmap in heatmaps]
-=======
         frames = [go.Frame(data=heatmap) for heatmap in t_heatmaps]
->>>>>>> 3f3f6569
 
         # Create the figure.
         column_alias = row_alias = None
@@ -410,11 +288,7 @@
         if row_labels:
             row_alias = {i: row_labels[i] for i in range(h)}
         figure = go.Figure(
-<<<<<<< HEAD
-            data=heatmaps[0],
-=======
             data=t_heatmaps[0],
->>>>>>> 3f3f6569
             frames=frames,
             layout={
                 "title": arr.array_name,
@@ -438,175 +312,6 @@
         figure.update_coloraxes(showscale=False)
         figure.update_layout(clickmode="event+select")
 
-<<<<<<< HEAD
-
-
-        return {
-            "figure": figure,
-            "heatmaps": heatmaps,
-            "dependency_matrix": dependency_matrix,
-            "highlight_matrix": highlight_matrix,
-        }
-
-        self._figure_list.append(figure)
-        self._heatmap_list.append(heatmaps)
-        self._dependency_list.append(dependency_matrix)
-        self._highlight_list.append(highlight_matrix)
-
-    # TODO: Maybe the callbacks should be in a differnt file --- dash_callbacks.py?
-    def _attach_callbacks(self, max_timestep, dependencies, highlights):
-        graph_callbacks = {
-            "output": [],
-            "state": [],
-            "input": [],
-        }
-        graph_frames = []
-        for arr in self._arrays:
-            graph_callbacks["output"].append(
-                Output(arr.array_name, "figure", allow_duplicate=True))
-            graph_callbacks["input"].append(Input(arr.array_name, "clickData"))
-            graph_callbacks["state"].append(State(arr.array_name, "figure"))
-            graph_frames.append(
-                self.app.layout[arr.array_name].figure["frames"])
-
-        # Callback to update all heatmaps to slider timestep.
-        @self.app.callback(
-            graph_callbacks["output"],
-            Input("slider", "value"),
-            graph_callbacks["state"],
-            prevent_initial_call=True,
-        )
-        def update_figure(t, *figures):
-            for i, frame in enumerate(graph_frames):
-                # Get the heatmap for the current slider value.
-                current_heatmap = frame[t]["data"][0]
-
-                # Update the figure data.
-                figures[i]["data"] = [current_heatmap]
-            return figures
-
-        # Update slider value based on store-keypress.
-        # Store-keypress is changed in assets/custom.js.
-        @self.app.callback(Output("slider", "value"),
-                           Input("store-keypress", "data"),
-                           State("slider", "value"))
-        def update_slider(key_data, current_value):
-            if key_data == 37:  # Left arrow
-                current_value = max(current_value - 1, 0)
-            elif key_data == 39:  # Right arrow
-                current_value = min(current_value + 1, max_timestep)
-            return current_value
-
-        # Starts and stop interval from running.
-        @self.app.callback(Output("interval", "max_intervals"),
-                           Input("play", "n_clicks"), Input("stop", "n_clicks"))
-        def control_interval(_start_clicks, _stop_clicks):
-            triggered_id = ctx.triggered_id
-            if triggered_id == "play":
-                return -1  # Runs interval indefinitely.
-            if triggered_id == "stop":
-                return 0  # Stops interval from running.
-            return dash.no_update
-
-        # Changes value of slider based on state of play/stop button.
-        @self.app.callback(Output("slider", "value", allow_duplicate=True),
-                           Input("interval", "n_intervals"),
-                           State("slider", "value"),
-                           prevent_initial_call=True)
-        def button_iterate_slider(_n_intervals, value):
-            return (value + 1) % max_timestep
-
-        # Displays user input after pressing enter.
-        @self.app.callback(
-            Output("user_output", "children"),
-            Input("user_input", "value"),
-        )
-        def update_output(user_input):
-            return f"User Input: {user_input}"
-
-        # Tests if user input is correct.
-        # TODO: Change what it compares the user input to
-        @self.app.callback(Output("comparison-result", "children"), [
-            Input("user_input", "value"),
-            Input("store-clicked-z", "data"),
-        ])
-        def compare_input_and_click(user_input, click_data):
-            if user_input is None or click_data is None:
-                return dash.no_update
-            z_value = click_data.get("z_value", None)
-            if z_value is None:
-                return "No point clicked yet."
-
-            # Converting to integers before comparison.
-            try:
-                if int(user_input) == int(z_value):
-                    return "Correct!"
-                return f"Incorrect. The clicked z-value is {z_value}."
-            except ValueError:
-                return ""
-
-        @self.app.callback(Output("click-data", "children"),
-                           graph_callbacks["input"],
-                           prevent_initial_call=True)
-        def display_click_data(*click_datum):
-            return json.dumps(click_datum, indent=2)
-
-        name = self._arrays[0].array_name
-
-        @self.app.callback(graph_callbacks["output"],
-                           Input(name, "clickData"),
-                           State("slider", "value"),
-                           graph_callbacks["state"],
-                           prevent_initial_call=True)
-        def display_dependencies(click_data, value, *figures):
-            click = click_data["points"][0]
-            x = click["x"]
-            y = click["y"]
-
-            # If selected cell is empty, do nothing.
-            if figures[0]["data"][0]["z"][y][x] == CellType.EMPTY:
-                return dash.no_update
-
-            # NOTE: Doesn't work for synchronizing multiple arrays.
-            for i in [0]:
-                # Clear all highlight, read, and write cells to filled.
-                figures[i]["data"][0]["z"] = list(
-                    map(
-                        lambda x: list(
-                            map(
-                                lambda y: CellType.FILLED
-                                if y != CellType.EMPTY else y, x)),
-                        figures[i]["data"][0]["z"]))
-
-                # Highlight selected cell.
-                if i == 0:
-                    figures[i]["data"][0]["z"][y][x] = CellType.WRITE
-
-                # Highlight dependencies.
-                d = dependencies[i][value][y][x]
-                for dy, dx in d:
-                    figures[i]["data"][0]["z"][dy][dx] = CellType.READ
-
-                # Highlight highlights.
-                h = highlights[i][value][y][x]
-                for hy, hx in h:
-                    figures[i]["data"][0]["z"][hy][hx] = CellType.HIGHLIGHT
-
-            return figures
-
-    def show(self):
-        graphs = []
-        graph_heatmaps = []
-        dependencies = []
-        highlights = []
-        for arr, kwargs in zip(self._arrays, self._figure_kwargs):
-            fig_dict = self._create_figure(arr, **kwargs)
-            graphs.append(
-                dcc.Graph(id=arr.array_name, figure=fig_dict["figure"]))
-            graph_heatmaps.append(fig_dict["heatmaps"])
-            dependencies.append(fig_dict["dependency_matrix"])
-            highlights.append(fig_dict["highlight_matrix"])
-=======
         metadata = {
             "figure": figure,
             "t_heatmaps": t_heatmaps,
@@ -623,10 +328,24 @@
             self._primary_name]["t_write_matrix"]
         main_figure = self._graph_metadata[self._primary_name]["figure"]
 
-        # Callback to change current heatmap based on slider value
-        @self.app.callback(Output("graph", "figure"), Input("slider", "value"))
+        graph_callbacks = {
+            "state": [],
+        }
+        for arr in self._arrays:
+            graph_callbacks["state"].append(State(arr.array_name, "figure"))
+
+        output_figure = [
+            Output(arr.array_name, "figure", allow_duplicate=True)
+            for arr in self._arrays
+        ]
+
+        @self.app.callback(output_figure, Input("slider", "value"))
         def update_figure(t):
-            return main_figure.frames[t]
+            """Update each graph based on the slider value."""
+            return [
+                metadata["figure"].frame[t]
+                for metadata in self._graph_metadata.values()
+            ]
 
         # Update slider value based on store-keypress.
         # Store-keypress is changed in assets/custom.js.
@@ -786,6 +505,20 @@
         Create the figures for each DPArray, attach the callbacks, and render
         the graph.
         """
+
+        # def show(self):
+        #     graphs = []
+        #     graph_heatmaps = []
+        #     dependencies = []
+        #     highlights = []
+        #     for arr, kwargs in zip(self._arrays, self._figure_kwargs):
+        #         fig_dict = self._create_figure(arr, **kwargs)
+        #         graphs.append(
+        #             dcc.Graph(id=arr.array_name, figure=fig_dict["figure"]))
+        #         graph_heatmaps.append(fig_dict["heatmaps"])
+        #         dependencies.append(fig_dict["dependency_matrix"])
+        #         highlights.append(fig_dict["highlight_matrix"])
+
         graphs = []
         for name, metadata in self._graph_metadata.items():
             arr = metadata["arr"]
@@ -796,7 +529,6 @@
             # changes its value.
             figure = self._graph_metadata[name]["figure"]  # pylint: disable=unnecessary-dict-index-lookup
             graphs.append(dcc.Graph(id="graph", figure=figure))
->>>>>>> 3f3f6569
 
         styles = {
             "pre": {
@@ -805,17 +537,6 @@
             }
         }
 
-<<<<<<< HEAD
-        self.app.layout = html.Div([
-            *graphs,
-            dcc.Slider(min=0,
-                       max=len(graph_heatmaps[0]) - 1,
-                       step=1,
-                       value=0,
-                       updatemode="drag",
-                       id="slider"),
-            dcc.Store(id="store-keypress", data=0),
-=======
         max_timestep = len(
             list(self._graph_metadata.values())[0]["t_heatmaps"]) - 1
 
@@ -833,16 +554,10 @@
                          html.Button("Stop", id="stop"),
                      ],
                      style={"display": "block"}),
->>>>>>> 3f3f6569
             dcc.Interval(id="interval",
                          interval=1000,
                          n_intervals=0,
                          max_intervals=0),
-<<<<<<< HEAD
-            html.Button("Dash_Play", id="play"),
-            html.Button("Dash_Stop", id="stop"),
-=======
->>>>>>> 3f3f6569
             html.Div([
                 dcc.Markdown("""
                     **SELF-TESTING**
@@ -850,21 +565,6 @@
                 html.Pre(id="click-data", style=styles["pre"]),
             ],
                      className="three columns"),
-<<<<<<< HEAD
-            dcc.Input(id="user_input",
-                      type="number",
-                      placeholder="",
-                      debounce=True),
-            html.Div(id="user_output"),
-            dcc.Store(id="store-clicked-z"),
-            html.Div(id="comparison-result")
-        ])
-
-        self._attach_callbacks(len(graph_heatmaps[0]), dependencies, highlights)
-
-        # self.app.run_server(debug=True, use_reloader=True)
-        self.app.run_server(debug=False, use_reloader=True)
-=======
             dcc.Input(id="user-input",
                       type="number",
                       placeholder="",
@@ -891,5 +591,4 @@
     @property
     def app(self):
         """Returns the Dash app object."""
-        return self._app
->>>>>>> 3f3f6569
+        return self._app