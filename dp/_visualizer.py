"""This file provides the visualizer for the DPArray class."""
import collections.abc
import json
from enum import IntEnum

import dash
import numpy as np
import plotly.graph_objs as go
from dash import Dash, Input, Output, State, ctx, dcc, html
from plotly.colors import get_colorscale, sample_colorscale

from dp._logger import Op


class CellType(IntEnum):
    """
    CellType determines the color of elements in the DP array.

    EMPTY and FILLED are always white and grey, respectively. The other colors
    are defined by a builtin colorscale of plotly (defaults to Sunset).
    """
    EMPTY = 0
    FILLED = 1
    HIGHLIGHT = 2
    READ = 3
    WRITE = 4


def _index_set_to_numpy_index(indices):
    """Get a set of tuples representing indices and convert it into numpy
    indicies.

    Example input: {(0, 1), (2, 3), (4, 5)}
    Example output: {[0, 2, 4], [1, 3, 5]}

    Args:
        indices(set): Set of indices. It is expected that the indices are
        integers for 1D arrays and tuples of to integers for 2D arrays.

    Returns:
        formatted_indices: outputs the given indices in numpy form:
        a list of values on the first dimension and a list of values on
        the second dimension.
    """
    # Ignore if 1-d or no indicies.
    if len(indices) <= 0 or isinstance(list(indices)[0], int):
        return list(indices)

    x, y = [], []
    for i in indices:
        x.append(i[0])
        y.append(i[1])
    return x, y


def _get_colorbar_kwargs(name):
    """Get colorscale for the DP array visualization.

    Args:
        name (str): Name of built-in colorscales in plotly. See
            named_colorscales for the built-in colorscales.

    Returns:
        dict: kwargs for the colorbar.
    """
    n = len(CellType)
    x = np.linspace(0, 1, n + 1)

    # Round the linspace to account for Python FP error.
    x = np.round(x, decimals=5)

    val = np.repeat(x, 2)[1:-1]

    # Assign colors for each cell type.
    color = sample_colorscale(get_colorscale(name), samplepoints=n)
    color[0] = "rgb(255,255,255)"  # white
    color[1] = "rgb(220,220,220)"  # grey

    # Colorscale for the colorbar.
    color = np.repeat(color, 2)

    return {
        "zmin": 0,
        "zmax": n,
        "colorscale": list(zip(val, color)),
        "colorbar": {
            "orientation": "h",
            "ticklabelposition": "inside",
            "tickvals": np.array(list(CellType)) + 0.5,
            "ticktext": [c.name for c in CellType],
            "tickfont": {
                "color": "black",
                "size": 20,
            },
            "thickness": 20,
        }
    }


def create_figure(arr,
                  start=0,
                  colorscale_name="Sunset",
                  row_labels=None,
                  column_labels=None):
    """Create a figure for an array.

    Args:
        dp_arr (DPArray): DParray to be visualized.
        start (int): Starting interation to be displayed. Defaults to 0.
        show (bool): Whether to show figure. Defaults to true.
        colorscale_name (str): Name of built-in colorscales in plotly. See
            plotly.colors.named_colorscales for the built-in colorscales.
        row_labels (list of str): Row labels of the DP array.
        column_labels (list of str): Column labels of the DP array.

    Returns:
        Plotly figure: Figure of DPArray as it is filled out by the recurrence.
    """
    # Height and width of the array.
    h, w = dp_arr.shape

    # Obtaining the dp_array timesteps object.
    timesteps = arr.get_timesteps()

    # Getting the data values for each frame.
    colors = []
    for t in timesteps:
        arr_data = t[arr.array_name]
        contents = np.copy(t[arr.array_name]["contents"])
        mask = np.isnan(contents.astype(float))
        contents[np.where(mask)] = CellType.EMPTY
        contents[np.where(~mask)] = CellType.FILLED
        contents[_index_set_to_numpy_index(arr_data[Op.READ])] = CellType.READ
        contents[_index_set_to_numpy_index(arr_data[Op.WRITE])] = CellType.WRITE
        contents[_index_set_to_numpy_index(
            arr_data[Op.HIGHLIGHT])] = CellType.HIGHLIGHT
        colors.append(contents)

    colors = np.array(colors)
    values = np.array([t[arr.array_name]["contents"] for t in timesteps])

    # Plotly heatmaps requires 2d input as data.
    if values.ndim == 2:
        colors = np.expand_dims(colors, 1)
        values = np.expand_dims(values, 1)

    # Creates a hovertext array with the same shape as arr.
    # For each frame and cell in arr, populate the corresponding hovertext
    # cell with its value and dependencies.
<<<<<<< HEAD
    hovertext = np.full_like(values, None)
    for t, record in enumerate(timesteps):
        for write_idx in record[arr.array_name][Op.WRITE]:
            # Fill in corresponding hovertext cell with value and dependencies
            # Have to add a dimension if arr is a 1D Array
            if isinstance(write_idx, int):
                hovertext[t:, 0, write_idx] = (
                    f"Value: {values[t, 0, write_idx]}<br />Dependencies: "
                    f"{record[arr.array_name][Op.READ] or '{}'}")
            else:
                hovertext[(np.s_[t:], *write_idx)] = (
                    f"Value: {values[(t, *write_idx)]}<br />Dependencies: "
                    f"{record[arr.array_name][Op.READ] or '{}'}")
=======
    hovertext = np.full_like(values, "")
    dependency_matrix = np.empty_like(values)
    highlight_matrix = np.empty_like(values)
    for t, timestep in enumerate(timesteps):
        for write_idx in timestep[dp_arr.array_name][Op.WRITE]:
            # Fill in corresponding hovertext cell with value and dependencies.
            # An added dimension is needed if arr is a 1D Array.
            if isinstance(write_idx, int):
                hovertext[t:, 0, write_idx] = (
                    f"Value: {values[t, 0, write_idx]}<br />Dependencies: "
                    f"{timestep[dp_arr.array_name][Op.READ] or '{}'}")
                dependency_matrix[t:, 0, write_idx] = timestep[
                    dp_arr.array_name][Op.READ]
                highlight_matrix[t:, 0, write_idx] = timestep[
                    dp_arr.array_name][Op.HIGHLIGHT]
            else:
                hovertext[(np.s_[t:], *write_idx)] = (
                    f"Value: {values[(t, *write_idx)]}<br />Dependencies: "
                    f"{timestep[dp_arr.array_name][Op.READ] or '{}'}")
                dependency_matrix[(
                    np.s_[t:],
                    *write_idx)] = timestep[dp_arr.array_name][Op.READ]
                highlight_matrix[(
                    np.s_[t:],
                    *write_idx)] = timestep[dp_arr.array_name][Op.HIGHLIGHT]
>>>>>>> 404a6f37

    # Create heatmaps.
    values = np.where(np.isnan(values.astype(float)), "", values)
    heatmaps = [
        go.Heatmap(
            z=color,
            text=val,
            texttemplate="%{text}",
            textfont={"size": 20},
            customdata=hovertext[i],
            hovertemplate="<b>%{y} %{x}</b><br>%{customdata}" +
            "<extra></extra>",
            **_get_colorbar_kwargs(colorscale_name),
            xgap=1,
            ygap=1,
        ) for i, (val, color) in enumerate(zip(values, colors))
    ]

    # Rendering all the frames for the animation.
    frames = [go.Frame(data=heatmap) for heatmap in heatmaps]

    # Create the figure.
    column_alias = {i: column_labels[i] for i in range(w)}
    row_alias = {i: row_labels[i] for i in range(h)}
    fig = go.Figure(
        data=heatmaps[start],
        layout=go.Layout(
            title=arr.array_name,
            title_x=0.5,
            xaxis={
                "tickmode": "array",
                "tickvals": np.arange(values.shape[2]),
                "labelalias": column_alias,
                "showgrid": False,
                "zeroline": False,
            },
            yaxis={
                "tickmode": "array",
                "tickvals": np.arange(values.shape[1]),
                "labelalias": row_alias,
                "showgrid": False,
                "zeroline": False
            },
        ),
        frames=frames,
    )
    fig.update_coloraxes(showscale=False)
    fig.update_layout(clickmode="event+select")

    return fig, heatmaps


def display(arrays,
            start=0,
            show=True,
            colorscale_name="Sunset",
            row_labels=None,
            column_labels=None):
    """Creates an interactive display of the given DPArray in a webpage.

    Using a slider and buttons for time travel. This UI will have interactive
    testing as well as the figure.

    Args:
        arrays (sequence of DPArray): Multiple DP arrays will be placed in
            a vertical column on the visualization.
        start (int): Starting interation to be displayed. Defaults to 0.
        show (bool): Whether to show figure. Defaults to true.
        colorscale_name (str): Name of built-in colorscales in plotly. See
            plotly.colors.named_colorscales for the built-in colorscales.
        row_labels (list of str): Row labels of the DP array.
        column_labels (list of str): Column labels of the DP array.

    Returns:
        Plotly figure: Figure of DPArray as it is filled out by the recurrence.
    """
    if not isinstance(arrays, collections.abc.Sequence):
        raise TypeError("Arrays must be a Sequence.")

    graphs = []
    graph_heatmaps = []
    for i, arr in enumerate(arrays):
        fig, heatmaps = create_figure(arr,
                                      colorscale_name=colorscale_name,
                                      row_labels=row_labels,
                                      column_labels=column_labels)
        graphs.append(dcc.Graph(id=f"graph_{i}", figure=fig))
        graph_heatmaps.append(heatmaps)

    styles = {"pre": {"border": "thin lightgrey solid", "overflowX": "scroll"}}

    # Create Dash App.
    app = Dash()

    # Creates layout for dash app.
    app.layout = html.Div([
        *graphs,
        dcc.Slider(min=0,
                   max=len(graph_heatmaps[0]) - 1,
                   step=1,
                   value=0,
                   updatemode="drag",
                   id="slider"),
        dcc.Store(id="store-keypress", data=0),
        dcc.Interval(id="interval",
                     interval=1000,
                     n_intervals=0,
                     max_intervals=0),
        html.Button("Dash_Play", id="play"),
        html.Button("Dash_Stop", id="stop"),
        html.Div([
            dcc.Markdown("""
                **SELF-TESTING**
            """),
            html.Pre(id="click-data", style=styles["pre"]),
        ],
                 className="three columns"),
        dcc.Input(id="user_input", type="number", placeholder="",
                  debounce=True),
        html.Div(id="user_output"),
        dcc.Store(id="store-clicked-z"),
        html.Div(id="comparison-result")
    ])

<<<<<<< HEAD
    output_callback = [Output(g.id, "figure") for g in graphs]
    state_callback = [State(g.id, "figure") for g in graphs]

    # Callback to change current heatmap based on slider value
    @app.callback(output_callback, Input("slider", "value"), state_callback)
    def update_figure(value, *existing_figures):
        for i, g in enumerate(graph_heatmaps):
            # Get the heatmap for the current slider value
            current_heatmap = g[value]

            # Update the figure data
            existing_figures[i]["data"] = [current_heatmap]
=======
    # Callback to change current heatmap based on slider value.
    @app.callback(Output("graph", "figure"), [Input("my_slider", "value")],
                  [State("graph", "figure")])
    def update_figure(value, existing_figure):
        # Get the heatmap for the current slider value.
        current_heatmap = heatmaps[value]

        # Update the figure data.
        existing_figure["data"] = [current_heatmap]
>>>>>>> 404a6f37

        return existing_figures

    # Update slider value baed on store-keypress.
<<<<<<< HEAD
    # Store-keypress is changed in assets/custom.js
    @app.callback(Output("slider", "value"), Input("store-keypress", "data"),
                  State("slider", "value"))
=======
    # Store-keypress is changed in assets/custom.js.
    @app.callback(Output("my_slider", "value"), Input("store-keypress", "data"),
                  State("my_slider", "value"))
>>>>>>> 404a6f37
    def update_slider(key_data, current_value):
        if key_data == 37:  # Left arrow
            current_value = max(current_value - 1, 0)
<<<<<<< HEAD
        elif key_data == 39:  # right arrow
            current_value = min(current_value + 1, len(heatmaps) - 1)
=======
        elif key_data == 39:  # Right arrow
            current_value = min(current_value + 1, len(values) - 1)
>>>>>>> 404a6f37
        return current_value

    # Starts and stop interval from running.
    @app.callback(Output("interval", "max_intervals"),
                  [Input("play", "n_clicks"),
                   Input("stop", "n_clicks")], State("interval",
                                                     "max_intervals"))
<<<<<<< HEAD
    def control_interval(start_clicks, stop_clicks, max_intervals):
        triggered_id = ctx.triggered_id
        if triggered_id == "play":
            return -1  # Runs interval indefinitely
        if triggered_id == "stop":
            return 0  # Stops interval from running

    # Changes value of slider based on state of play/stop button
    @app.callback(Output("slider", "value", allow_duplicate=True),
=======
    def control_interval(_start_clicks, _stop_clicks, _max_intervals):
        ctx = dash.callback_context
        if not ctx.triggered_id:
            return dash.no_update
        if "play" in ctx.triggered_id:
            return -1  # Runs interval indefinitely.
        if "stop" in ctx.triggered_id:
            return 0  # Stops interval from running.

    # Changes value of slider based on state of play/stop button.
    @app.callback(Output("my_slider", "value", allow_duplicate=True),
>>>>>>> 404a6f37
                  Input("interval", "n_intervals"),
                  State("slider", "value"),
                  prevent_initial_call=True)
<<<<<<< HEAD
    def button_iterate_slider(n_intervals, value):
        new_value = (value + 1) % (len(heatmaps))
=======
    def button_iterate_slider(_n_intervals, value):
        new_value = (value + 1) % (len(values))
>>>>>>> 404a6f37
        return new_value

    # Displays user input after pressing enter.
    @app.callback(
        Output("user_output", "children"),
        Input("user_input", "value"),
    )
    def update_output(user_input):
        return f"User Input: {user_input}"

<<<<<<< HEAD
    # Tests if user input is correct
=======
    # Saves data of clicked element inside of store-clicked-z.
    @app.callback(
        [Output("store-clicked-z", "data"),
         Output("user_input", "value")], Input("graph", "clickData"))
    def save_click_data(click_data):
        if click_data is not None:
            z_value = click_data["points"][0]["text"]
            return {"z_value": z_value}, ""
        return dash.no_update, dash.no_update

    # Tests if user input is correct.
>>>>>>> 404a6f37
    # TODO: Change what it compares the user input to

    @app.callback(
        Output("comparison-result", "children"),
        [Input("user_input", "value"),
         Input("store-clicked-z", "data")])
    def compare_input_and_click(user_input, click_data):
        if user_input is None or click_data is None:
            return dash.no_update
        z_value = click_data.get("z_value", None)
        if z_value is None:
            return "No point clicked yet."

        # Converting to integers before comparison.
        try:
            if int(user_input) == int(z_value):
                return "Correct!"
            return f"Incorrect. The clicked z-value is {z_value}."
        except ValueError:
            return ""

<<<<<<< HEAD
    input_callback = [Input(g.id, "clickData") for g in graphs]
=======
    @app.callback(Output('click-data', 'children'), Input('graph', 'clickData'))
    def display_click_data(click_data):
        return json.dumps(click_data, indent=2)

    @app.callback(Output('graph', 'figure', allow_duplicate=True),
                  [Input('graph', 'clickData')],
                  [State('my_slider', 'value'),
                   State("graph", "figure")],
                  prevent_initial_call=True)
    def display_dependencies(click_data, value, figure):
        # If selected cell is empty, do nothing.
        if figure["data"][0]['z'][click_data["points"][0]['y']][
                click_data["points"][0]['x']] == CellType.EMPTY:
            return dash.no_update

        # Clear all highlight, read, and write cells to filled.
        figure['data'][0]['z'] = list(
            map(
                lambda x: list(
                    map(lambda y: CellType.FILLED
                        if y != CellType.EMPTY else y, x)),
                figure['data'][0]['z']))

        # Highlight selected cell.
        figure["data"][0]['z'][click_data["points"][0]['y']][
            click_data["points"][0]['x']] = CellType.WRITE

        # Highlight dependencies.
        dependencies = dependency_matrix[value][click_data["points"][0]['y']][
            click_data["points"][0]['x']]
        for dy, dx in dependencies:
            figure["data"][0]['z'][dy][dx] = CellType.READ

        # Highlight highlights.
        highlights = highlight_matrix[value][click_data["points"][0]['y']][
            click_data["points"][0]['x']]
        for hy, hx in highlights:
            figure["data"][0]['z'][hy][hx] = CellType.HIGHLIGHT

        return figure

    if show:
        app.run_server(debug=True, use_reloader=False)
>>>>>>> 404a6f37

    @app.callback(Output("click-data", "children"),
                  input_callback,
                  prevent_initial_call=True)
    def display_click_data(*click_datum):
        return json.dumps(click_datum, indent=2)

    if show:
        app.run_server(debug=True, use_reloader=True)<|MERGE_RESOLUTION|>--- conflicted
+++ resolved
@@ -117,7 +117,7 @@
         Plotly figure: Figure of DPArray as it is filled out by the recurrence.
     """
     # Height and width of the array.
-    h, w = dp_arr.shape
+    h, w = arr.shape
 
     # Obtaining the dp_array timesteps object.
     timesteps = arr.get_timesteps()
@@ -132,8 +132,7 @@
         contents[np.where(~mask)] = CellType.FILLED
         contents[_index_set_to_numpy_index(arr_data[Op.READ])] = CellType.READ
         contents[_index_set_to_numpy_index(arr_data[Op.WRITE])] = CellType.WRITE
-        contents[_index_set_to_numpy_index(
-            arr_data[Op.HIGHLIGHT])] = CellType.HIGHLIGHT
+        contents[_index_set_to_numpy_index(arr_data[Op.HIGHLIGHT])] = CellType.HIGHLIGHT
         colors.append(contents)
 
     colors = np.array(colors)
@@ -147,47 +146,29 @@
     # Creates a hovertext array with the same shape as arr.
     # For each frame and cell in arr, populate the corresponding hovertext
     # cell with its value and dependencies.
-<<<<<<< HEAD
-    hovertext = np.full_like(values, None)
-    for t, record in enumerate(timesteps):
-        for write_idx in record[arr.array_name][Op.WRITE]:
-            # Fill in corresponding hovertext cell with value and dependencies
-            # Have to add a dimension if arr is a 1D Array
-            if isinstance(write_idx, int):
-                hovertext[t:, 0, write_idx] = (
-                    f"Value: {values[t, 0, write_idx]}<br />Dependencies: "
-                    f"{record[arr.array_name][Op.READ] or '{}'}")
-            else:
-                hovertext[(np.s_[t:], *write_idx)] = (
-                    f"Value: {values[(t, *write_idx)]}<br />Dependencies: "
-                    f"{record[arr.array_name][Op.READ] or '{}'}")
-=======
     hovertext = np.full_like(values, "")
     dependency_matrix = np.empty_like(values)
     highlight_matrix = np.empty_like(values)
     for t, timestep in enumerate(timesteps):
-        for write_idx in timestep[dp_arr.array_name][Op.WRITE]:
+        for write_idx in timestep[arr.array_name][Op.WRITE]:
             # Fill in corresponding hovertext cell with value and dependencies.
             # An added dimension is needed if arr is a 1D Array.
             if isinstance(write_idx, int):
-                hovertext[t:, 0, write_idx] = (
+                indices = (np.s_[t:], 0, write_idx)
+                hovertext[indices] = (
                     f"Value: {values[t, 0, write_idx]}<br />Dependencies: "
-                    f"{timestep[dp_arr.array_name][Op.READ] or '{}'}")
-                dependency_matrix[t:, 0, write_idx] = timestep[
-                    dp_arr.array_name][Op.READ]
-                highlight_matrix[t:, 0, write_idx] = timestep[
-                    dp_arr.array_name][Op.HIGHLIGHT]
+                    f"{timestep[arr.array_name][Op.READ] or '{}'}")
+                dependency_matrix[indices] = timestep[arr.array_name][Op.READ]
+                highlight_matrix[indices] = timestep[arr.array_name][
+                    Op.HIGHLIGHT]
             else:
-                hovertext[(np.s_[t:], *write_idx)] = (
+                indices = (np.s_[t:], *write_idx)
+                hovertext[indices] = (
                     f"Value: {values[(t, *write_idx)]}<br />Dependencies: "
-                    f"{timestep[dp_arr.array_name][Op.READ] or '{}'}")
-                dependency_matrix[(
-                    np.s_[t:],
-                    *write_idx)] = timestep[dp_arr.array_name][Op.READ]
-                highlight_matrix[(
-                    np.s_[t:],
-                    *write_idx)] = timestep[dp_arr.array_name][Op.HIGHLIGHT]
->>>>>>> 404a6f37
+                    f"{timestep[arr.array_name][Op.READ] or '{}'}")
+                dependency_matrix[indices] = timestep[arr.array_name][Op.READ]
+                highlight_matrix[indices] = timestep[arr.array_name][
+                    Op.HIGHLIGHT]
 
     # Create heatmaps.
     values = np.where(np.isnan(values.astype(float)), "", values)
@@ -312,53 +293,29 @@
         html.Div(id="comparison-result")
     ])
 
-<<<<<<< HEAD
     output_callback = [Output(g.id, "figure") for g in graphs]
     state_callback = [State(g.id, "figure") for g in graphs]
 
-    # Callback to change current heatmap based on slider value
+    # Callback to change current heatmap based on slider value.
     @app.callback(output_callback, Input("slider", "value"), state_callback)
     def update_figure(value, *existing_figures):
         for i, g in enumerate(graph_heatmaps):
-            # Get the heatmap for the current slider value
+            # Get the heatmap for the current slider value.
             current_heatmap = g[value]
 
-            # Update the figure data
+            # Update the figure data.
             existing_figures[i]["data"] = [current_heatmap]
-=======
-    # Callback to change current heatmap based on slider value.
-    @app.callback(Output("graph", "figure"), [Input("my_slider", "value")],
-                  [State("graph", "figure")])
-    def update_figure(value, existing_figure):
-        # Get the heatmap for the current slider value.
-        current_heatmap = heatmaps[value]
-
-        # Update the figure data.
-        existing_figure["data"] = [current_heatmap]
->>>>>>> 404a6f37
-
         return existing_figures
 
-    # Update slider value baed on store-keypress.
-<<<<<<< HEAD
-    # Store-keypress is changed in assets/custom.js
+    # Update slider value based on store-keypress.
+    # Store-keypress is changed in assets/custom.js.
     @app.callback(Output("slider", "value"), Input("store-keypress", "data"),
                   State("slider", "value"))
-=======
-    # Store-keypress is changed in assets/custom.js.
-    @app.callback(Output("my_slider", "value"), Input("store-keypress", "data"),
-                  State("my_slider", "value"))
->>>>>>> 404a6f37
     def update_slider(key_data, current_value):
         if key_data == 37:  # Left arrow
             current_value = max(current_value - 1, 0)
-<<<<<<< HEAD
-        elif key_data == 39:  # right arrow
+        elif key_data == 39:  # Right arrow
             current_value = min(current_value + 1, len(heatmaps) - 1)
-=======
-        elif key_data == 39:  # Right arrow
-            current_value = min(current_value + 1, len(values) - 1)
->>>>>>> 404a6f37
         return current_value
 
     # Starts and stop interval from running.
@@ -366,39 +323,20 @@
                   [Input("play", "n_clicks"),
                    Input("stop", "n_clicks")], State("interval",
                                                      "max_intervals"))
-<<<<<<< HEAD
     def control_interval(start_clicks, stop_clicks, max_intervals):
         triggered_id = ctx.triggered_id
         if triggered_id == "play":
-            return -1  # Runs interval indefinitely
+            return -1  # Runs interval indefinitely.
         if triggered_id == "stop":
-            return 0  # Stops interval from running
-
-    # Changes value of slider based on state of play/stop button
+            return 0  # Stops interval from running.
+
+    # Changes value of slider based on state of play/stop button.
     @app.callback(Output("slider", "value", allow_duplicate=True),
-=======
-    def control_interval(_start_clicks, _stop_clicks, _max_intervals):
-        ctx = dash.callback_context
-        if not ctx.triggered_id:
-            return dash.no_update
-        if "play" in ctx.triggered_id:
-            return -1  # Runs interval indefinitely.
-        if "stop" in ctx.triggered_id:
-            return 0  # Stops interval from running.
-
-    # Changes value of slider based on state of play/stop button.
-    @app.callback(Output("my_slider", "value", allow_duplicate=True),
->>>>>>> 404a6f37
                   Input("interval", "n_intervals"),
                   State("slider", "value"),
                   prevent_initial_call=True)
-<<<<<<< HEAD
-    def button_iterate_slider(n_intervals, value):
+    def button_iterate_slider(_n_intervals, value):
         new_value = (value + 1) % (len(heatmaps))
-=======
-    def button_iterate_slider(_n_intervals, value):
-        new_value = (value + 1) % (len(values))
->>>>>>> 404a6f37
         return new_value
 
     # Displays user input after pressing enter.
@@ -409,23 +347,8 @@
     def update_output(user_input):
         return f"User Input: {user_input}"
 
-<<<<<<< HEAD
-    # Tests if user input is correct
-=======
-    # Saves data of clicked element inside of store-clicked-z.
-    @app.callback(
-        [Output("store-clicked-z", "data"),
-         Output("user_input", "value")], Input("graph", "clickData"))
-    def save_click_data(click_data):
-        if click_data is not None:
-            z_value = click_data["points"][0]["text"]
-            return {"z_value": z_value}, ""
-        return dash.no_update, dash.no_update
-
     # Tests if user input is correct.
->>>>>>> 404a6f37
     # TODO: Change what it compares the user input to
-
     @app.callback(
         Output("comparison-result", "children"),
         [Input("user_input", "value"),
@@ -445,15 +368,17 @@
         except ValueError:
             return ""
 
-<<<<<<< HEAD
     input_callback = [Input(g.id, "clickData") for g in graphs]
-=======
-    @app.callback(Output('click-data', 'children'), Input('graph', 'clickData'))
-    def display_click_data(click_data):
-        return json.dumps(click_data, indent=2)
-
-    @app.callback(Output('graph', 'figure', allow_duplicate=True),
-                  [Input('graph', 'clickData')],
+
+    @app.callback(Output("click-data", "children"),
+                  input_callback,
+                  prevent_initial_call=True)
+    def display_click_data(*click_datum):
+        return json.dumps(click_datum, indent=2)
+
+    # TODO: Allow multiple graphs.
+    @app.callback(Output('graph', 'figure',
+                         allow_duplicate=True), [Input('graph', 'clickData')],
                   [State('my_slider', 'value'),
                    State("graph", "figure")],
                   prevent_initial_call=True)
@@ -490,14 +415,4 @@
         return figure
 
     if show:
-        app.run_server(debug=True, use_reloader=False)
->>>>>>> 404a6f37
-
-    @app.callback(Output("click-data", "children"),
-                  input_callback,
-                  prevent_initial_call=True)
-    def display_click_data(*click_datum):
-        return json.dumps(click_datum, indent=2)
-
-    if show:
-        app.run_server(debug=True, use_reloader=True)+        app.run_server(debug=True, use_reloader=False)