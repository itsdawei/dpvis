"""This file provides the DPArray class."""
import warnings

import numpy as np

from dp._logger import Logger, Op
from dp._index_converter import _nd_slice_to_indices


class DPArray:
    """DPArray class.

    Args:
        shape (array-like): The dimensions of the array.
        array_name (str): Name of the array, this is used by ``dp.Logger`` when
            the DP algorithm interacts with multiple arrays. The array name is
            displayed as the figure title when the array is visualized.
        logger (dp.Logger): Logger object that tracks the actions performed on
            this array, including READ, WRITE, and HIGHLIGHT. This object is
            used to reproduce frame-by-frame animation of the DP algorithm.
        dtype (str or data-type): Data type of the DPArray. We only support
            ``"f"`` / ``np.float32`` and ``"d"`` / ``np.float64``.

    Attributes:
        _arr (np.array): Contains the values of the DP array.
        _occupied_arr (np.array): A mask that indicates which index is filled.
    """

    def __init__(
        self,
        shape,
        array_name="dp_array",
        *,
        logger=None,
        dtype=np.float64,
    ):
        """Initializes the DPArray."""
        self._dtype = self._parse_dtype(dtype)

        self._arr = np.full(shape, dtype=self._dtype, fill_value=np.nan)
        self._occupied_arr = np.zeros_like(self._arr, dtype=bool)

        self._logger = Logger() if logger is None else logger
        self._logger.add_array(array_name, shape)
        self._logger_enabled = True

        self._array_name = array_name

    @staticmethod
    def _parse_dtype(dtype):
        """Parses the dtype passed into the constructor.

        Returns:
            np.float32 and np.float64
        Raises:
            ValueError: Unsupported dtype.
        """
        # First convert str dtype's to np.dtype.
        if isinstance(dtype, str):
            dtype = np.dtype(dtype)

        # np.dtype is not np.float32 or np.float64, but it compares equal.
        if dtype == np.float32:
            return np.float32
        if dtype == np.float64:
            return np.float64

        raise ValueError("Unsupported dtype. Must be np.float32 or"
                         "np.float64")

    def get_timesteps(self):
        """Retrieve the timesteps of all DPArrays associated with this array's 
            logger.

        Returns:
            list of timesteps where each timestep is:
            timestep: {
                "array_name": {
                    "contents": array contents at this timestep,
                    Op.READ: [idx1, idx2, ...],
                    Op.WRITE: [idx1, idx2, ...],
                    Op.HIGHLIGHT: [idx1, idx2, ...],
                },
                "array_2": {
                    ...
                },
            }

        """
        return self._logger.to_timesteps()

    def print_timesteps(self):
        """Prints the timesteps in color. Currently works for 1D arrays only.

        Raises:
            ValueError: If the array shapes are not 1D.
        """
        self._logger.print_timesteps()

    def __getitem__(self, idx):
        """Retrieve an item using [] operator.

        Args:
            idx (int): The index of the array.

        Returns:  
            self.dtype or np.ndarray: corresponding item

        Warnings:
            Raises an warning when an undefined index is referenced.
        """
        if not np.all(self._occupied_arr[idx]):
            read_indices = np.full(self._arr.shape, False)
            read_indices[idx] = True
            undef_read_indices = np.flatnonzero(
                np.asarray(~self.occupied_arr & read_indices))
            warnings.warn(
                f"Referencing undefined elements in "
                f"'{self._array_name}'. Undefined elements: "
                f"{undef_read_indices}.",
                category=RuntimeWarning)
<<<<<<< HEAD
        log_idx = self._nd_slice_to_indices(idx)
        if self._logger_enabled:
            self._logger.append(self._array_name, Op.READ, log_idx)
=======
        log_idx = _nd_slice_to_indices(self._arr, idx)
        self._logger.append(self._array_name, Op.READ, log_idx)
>>>>>>> 3c5016c8
        return self._arr[idx]

    def __setitem__(self, idx, value):
        """Set an item using the assignment operator.

        Args:
            idx (int): The index of the array.
            value (self.dtype or array-like): The assigned value.

        Raises:
            ValueError: If ``idx`` is a slice object.
        """
        log_idx = _nd_slice_to_indices(self._arr, idx)

        value = self.dtype(value)
        if isinstance(value, self.dtype):
            value = np.full(len(log_idx), value)

        self._arr[idx] = value.reshape(self._arr[idx].shape)
        self._occupied_arr[idx] = True
        if self._logger_enabled:
            self._logger.append(self._array_name, Op.WRITE, log_idx, value)

    def __eq__(self, other):
        """Equal to operator.

        Args:
            other (DPArray or array-like): Other container.

        Returns:
            np.ndarray: True/False mask.
        """
        if isinstance(other, DPArray):
            return self.arr == other.arr
        return self.arr == other

    def __ne__(self, other):
        """Not equal to operator.

        Args:
            other (DPArray or array-like): Other container.

        Returns:
            np.ndarray: True/False mask.
        """
        if isinstance(other, DPArray):
            return self.arr != other.arr
        return self.arr != other

    def _cmp(self, cmp, indices, elements):
        """Helper function for comparing a list of elements.

        Iterates through a list of element and outputs the "largest" element
        according to the cmp function. The indices corresponding to the final
        output will be highlighted in the DP array. To use this function,
        provide a list of elements and a list of indices for each element.
        For example,
        ```
        cmp = lambda x, y: x > y
        elements = [0, 1, 2, 3, 4, 4]
        indices = [None, 2, 4, 6, 8, 1]
        ```
<<<<<<< HEAD
        The output of this function will be `4` and indices `8`, `1` will be
=======
        The output of this function will be `4` and indices `8` and `1` will be
>>>>>>> 3c5016c8
        highlighted.

        Args:
            cmp (callable): A callable that returns boolean. cmp(x, y) == True
                if x is larger than y. For example, x > y for maximum and
                x < y for minimum.
            indices (array-like): An array of indices of the elements. This
                array has the same shape as elements.
            elements (array-like): An array of elements to be compared.
                These can be elements directly from the array (i.e. arr[0]), or
                modified elements (i.e. arr[0] + 1).

        Returns:
            dtype: Final result of the comparisons

        Raises:
            ValueError: Indices and elements must have same length.
            ValueError: Indices and elements cannot be empty.
        """
        # TODO shape check for slices.
        if len(indices) != len(elements):
            raise ValueError("indices and elements must have same length")
        if len(elements) == 0 or len(indices) == 0:
            raise ValueError("indices and elements cannot be empty")

        best_indices = [indices[0]]
        best_element = elements[0]
        for i, e in zip(indices, elements):
            # Unravel when index is a slice.
            if isinstance(i, slice) and isinstance(e, np.ndarray):
<<<<<<< HEAD
                # get argmax indices
                slice_max_idx = e.flatten().argmax()
                slice_indices = self._nd_slice_to_indices(i)
                i = slice_indices[slice_max_idx]
                # get max element
                e = np.max(e)
            else:
                # make index into a singleton
                i = [i]

            # If new best index/element is found
=======
                # Get argmax indices.
                slice_max_idx = e.flatten().argmax()
                slice_indices = _nd_slice_to_indices(self._arr, i)
                i = slice_indices[slice_max_idx]
                # Get max element.
                e = np.max(e)
            else:
                # Make index into a singleton.
                i = [i]

            # If new best index/element is found.
>>>>>>> 3c5016c8
            if cmp(e, best_element):
                best_indices = i
                best_element = e

<<<<<<< HEAD
            # If index has equivalent element to the best element
=======
            # If index has equivalent element to the best element.
>>>>>>> 3c5016c8
            elif e == best_element:
                best_indices.extend(i)

        # Highlight and write value.
<<<<<<< HEAD
        if self._logger_enabled:
            self.logger.append(self._array_name, Op.HIGHLIGHT, best_indices)
=======
        self.logger.append(self._array_name, Op.HIGHLIGHT, best_indices)
>>>>>>> 3c5016c8
        return best_element

    def max(self, indices, elements):
        """Outputs the maximum value and highlight its corresponding index.

        Args:
            elements (array-like): An array of elements to be compared.
                These can be elements directly from the array (i.e. arr[0]), or
                modified elements (i.e. arr[0] + 1).
            indices (array-like): An array of indices of the elements.
                indices[i] correspond to elements[i]. If elements[i] is not an
                element of the DP array, item[i] should be None.
                
        Returns:
            self.dtype: Maximum value of the elements.
        """
        return self._cmp(lambda x, y: x > y, indices, elements)

    def min(self, indices, elements):
        """Outputs the minimum value and highlight its corresponding index.

        Args:
            indices (array-like): An array of indices of the elements.
                indices[i] correspond to elements[i]. If elements[i] is not an
                element of the DP array, item[i] should be None.
            elements (array-like): An array of elements to be compared.
                These can be elements directly from the array (i.e. arr[0]), or
                modified elements (i.e. arr[0] + 1).

        Returns:
            self.dtype: Minimum value of the elements.
        """
        return self._cmp(lambda x, y: x < y, indices, elements)
    
    def backtrack(self, endpoint=None):
        """
        Get a backtracked solution to this DPArray object.

        Args:
            endpoint (int or tuple): index of the endpoint of the backtracking.
            The default value is the largest index (largest in each dimension).
        
        Return:
            list: a list of indices in a backtracked solution.
            Solutions may not be unique. This function returns an arbitrary solution.

        Raises:
            IndexError: endpoint references an unitinialized element of the DPArray
        """
        # Start at largest indexed element by default
        if endpoint is None:
            endpoint = tuple([i - 1 for i in self.shape])

        # Raise error if endpoint is uninitialized
        if not self.occupied_arr[endpoint]:
            raise IndexError(f'Backtracking failed because endpoint {endpoint} is unitialized')

        # construct solution from timesteps
        solution = [endpoint]
        for timestep in reversed(self.get_timesteps()):
            # If the node being written is the predecessor
            if solution[-1] in timestep[self.array_name][Op.WRITE]:
                # No predecessor so stop backtracking
                if len(timestep[self.array_name][Op.HIGHLIGHT]) == 0:
                    break
                # Add an arbitrary predecessor to the solution
                for predecessor in timestep[self.array_name][Op.HIGHLIGHT]:
                    break
                solution.append(predecessor)
        
        return solution[::-1]

    def is_backtrack(self, solution):
        """
        Validate if a given backtrack solution is correct.

        Args:
            solution (list of indices): a list of indices to validate.
            For 1D DPArrays, this should be a list of integers.
            For 2D DPArrays, this should be a list of tuples.

        Return:
            Returns False if the given solution is not correct
            and true if it is correct.
        """
        # Handle trivial case
        if(len(solution) == 0):
            return True
        
        # Ensure each index in the solution is initialized
        if not np.all(self._occupied_arr[solution]):
            return False

        # Go through time steps and check predecessors
        i = len(solution) - 1
        for timestep in reversed(self.get_timesteps()):
            # If writing solution[i], analyze predecessors
            if solution[i] in timestep[self.array_name][Op.WRITE]:
                # Check that solution[0] has no predecessors
                if i == 0:
                    return len(timestep[self.array_name][Op.HIGHLIGHT]) == 0
                
                # Check that solution[i - 1] is a predecessor of solution[i]
                else:
                    # solution[i - 1] is not a predecessor, so the given solution is not correct
                    if solution[i - 1] not in timestep[self.array_name][Op.HIGHLIGHT]:
                        return False
                    i = i - 1
        return True

    def add_backtrack_solution(self, solution):
        log_idx = self._nd_slice_to_indices(solution)
        self._logger.append(self._array_name, Op.READ, log_idx)

    def enable_logger(self, enable=True):
        """Enable or disable logger."""
        self._logger_enabled = enable

    def add_traceback_path(self, path):
        """Add a traceback path to this DPArray object.
        
        Paths added to a DPArray object will be displayed when calling display()
        on that DPArray object. The path will appear on the last frame of the
        visualization window (slider is in the rightmost position).

        Args:
            path (list of tuples): A list of indices to be displayed.
            Indices should be tuples with as many elements as the dimension
            of the array (the number of dimensions is given by len(shape)).
        """
        log_idx = _nd_slice_to_indices(self._arr, path)
        self._logger.append(self._array_name, Op.READ, log_idx)

    @property
    def arr(self):
        """Returns the np.ndarray that contains the DP array."""
        return np.array(self._arr, copy=True)

    @property
    def shape(self):
        """Returns the shape of the DP array."""
        return self._arr.shape

    @property
    def occupied_arr(self):
        """Returns the np.ndarray that contains the occupied mask."""
        return np.array(self._occupied_arr, copy=True)

    @property
    def logger(self):
        """Returns the np.ndarray that contains all the computations."""
        return self._logger

    @property
    def dtype(self):
        """Returns the data type of the array."""
        return self._dtype

    @property
    def array_name(self):
        """Returns the array name."""
        return self._array_name<|MERGE_RESOLUTION|>--- conflicted
+++ resolved
@@ -42,7 +42,6 @@
 
         self._logger = Logger() if logger is None else logger
         self._logger.add_array(array_name, shape)
-        self._logger_enabled = True
 
         self._array_name = array_name
 
@@ -119,14 +118,8 @@
                 f"'{self._array_name}'. Undefined elements: "
                 f"{undef_read_indices}.",
                 category=RuntimeWarning)
-<<<<<<< HEAD
-        log_idx = self._nd_slice_to_indices(idx)
-        if self._logger_enabled:
-            self._logger.append(self._array_name, Op.READ, log_idx)
-=======
         log_idx = _nd_slice_to_indices(self._arr, idx)
         self._logger.append(self._array_name, Op.READ, log_idx)
->>>>>>> 3c5016c8
         return self._arr[idx]
 
     def __setitem__(self, idx, value):
@@ -147,8 +140,7 @@
 
         self._arr[idx] = value.reshape(self._arr[idx].shape)
         self._occupied_arr[idx] = True
-        if self._logger_enabled:
-            self._logger.append(self._array_name, Op.WRITE, log_idx, value)
+        self._logger.append(self._array_name, Op.WRITE, log_idx, value)
 
     def __eq__(self, other):
         """Equal to operator.
@@ -189,11 +181,7 @@
         elements = [0, 1, 2, 3, 4, 4]
         indices = [None, 2, 4, 6, 8, 1]
         ```
-<<<<<<< HEAD
-        The output of this function will be `4` and indices `8`, `1` will be
-=======
         The output of this function will be `4` and indices `8` and `1` will be
->>>>>>> 3c5016c8
         highlighted.
 
         Args:
@@ -224,19 +212,6 @@
         for i, e in zip(indices, elements):
             # Unravel when index is a slice.
             if isinstance(i, slice) and isinstance(e, np.ndarray):
-<<<<<<< HEAD
-                # get argmax indices
-                slice_max_idx = e.flatten().argmax()
-                slice_indices = self._nd_slice_to_indices(i)
-                i = slice_indices[slice_max_idx]
-                # get max element
-                e = np.max(e)
-            else:
-                # make index into a singleton
-                i = [i]
-
-            # If new best index/element is found
-=======
                 # Get argmax indices.
                 slice_max_idx = e.flatten().argmax()
                 slice_indices = _nd_slice_to_indices(self._arr, i)
@@ -248,26 +223,16 @@
                 i = [i]
 
             # If new best index/element is found.
->>>>>>> 3c5016c8
             if cmp(e, best_element):
                 best_indices = i
                 best_element = e
 
-<<<<<<< HEAD
-            # If index has equivalent element to the best element
-=======
             # If index has equivalent element to the best element.
->>>>>>> 3c5016c8
             elif e == best_element:
                 best_indices.extend(i)
 
         # Highlight and write value.
-<<<<<<< HEAD
-        if self._logger_enabled:
-            self.logger.append(self._array_name, Op.HIGHLIGHT, best_indices)
-=======
         self.logger.append(self._array_name, Op.HIGHLIGHT, best_indices)
->>>>>>> 3c5016c8
         return best_element
 
     def max(self, indices, elements):
@@ -302,90 +267,6 @@
         """
         return self._cmp(lambda x, y: x < y, indices, elements)
     
-    def backtrack(self, endpoint=None):
-        """
-        Get a backtracked solution to this DPArray object.
-
-        Args:
-            endpoint (int or tuple): index of the endpoint of the backtracking.
-            The default value is the largest index (largest in each dimension).
-        
-        Return:
-            list: a list of indices in a backtracked solution.
-            Solutions may not be unique. This function returns an arbitrary solution.
-
-        Raises:
-            IndexError: endpoint references an unitinialized element of the DPArray
-        """
-        # Start at largest indexed element by default
-        if endpoint is None:
-            endpoint = tuple([i - 1 for i in self.shape])
-
-        # Raise error if endpoint is uninitialized
-        if not self.occupied_arr[endpoint]:
-            raise IndexError(f'Backtracking failed because endpoint {endpoint} is unitialized')
-
-        # construct solution from timesteps
-        solution = [endpoint]
-        for timestep in reversed(self.get_timesteps()):
-            # If the node being written is the predecessor
-            if solution[-1] in timestep[self.array_name][Op.WRITE]:
-                # No predecessor so stop backtracking
-                if len(timestep[self.array_name][Op.HIGHLIGHT]) == 0:
-                    break
-                # Add an arbitrary predecessor to the solution
-                for predecessor in timestep[self.array_name][Op.HIGHLIGHT]:
-                    break
-                solution.append(predecessor)
-        
-        return solution[::-1]
-
-    def is_backtrack(self, solution):
-        """
-        Validate if a given backtrack solution is correct.
-
-        Args:
-            solution (list of indices): a list of indices to validate.
-            For 1D DPArrays, this should be a list of integers.
-            For 2D DPArrays, this should be a list of tuples.
-
-        Return:
-            Returns False if the given solution is not correct
-            and true if it is correct.
-        """
-        # Handle trivial case
-        if(len(solution) == 0):
-            return True
-        
-        # Ensure each index in the solution is initialized
-        if not np.all(self._occupied_arr[solution]):
-            return False
-
-        # Go through time steps and check predecessors
-        i = len(solution) - 1
-        for timestep in reversed(self.get_timesteps()):
-            # If writing solution[i], analyze predecessors
-            if solution[i] in timestep[self.array_name][Op.WRITE]:
-                # Check that solution[0] has no predecessors
-                if i == 0:
-                    return len(timestep[self.array_name][Op.HIGHLIGHT]) == 0
-                
-                # Check that solution[i - 1] is a predecessor of solution[i]
-                else:
-                    # solution[i - 1] is not a predecessor, so the given solution is not correct
-                    if solution[i - 1] not in timestep[self.array_name][Op.HIGHLIGHT]:
-                        return False
-                    i = i - 1
-        return True
-
-    def add_backtrack_solution(self, solution):
-        log_idx = self._nd_slice_to_indices(solution)
-        self._logger.append(self._array_name, Op.READ, log_idx)
-
-    def enable_logger(self, enable=True):
-        """Enable or disable logger."""
-        self._logger_enabled = enable
-
     def add_traceback_path(self, path):
         """Add a traceback path to this DPArray object.
         
