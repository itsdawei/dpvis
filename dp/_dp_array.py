--- conflicted
+++ resolved
@@ -190,15 +190,10 @@
             raise ValueError("Slice assignment not currently supported.")
         # TODO: potentially support slice writes
         # TODO: match values to log_idx?
-<<<<<<< HEAD
-        self._logger.append(self._array_name, Op.WRITE, log_idx, value)
-        self._arr[idx] = self.dtype(value)
-        self._occupied_arr[idx] = True
-=======
         converted_val = self.dtype(value)
         self._logger.append(self._array_name, Op.WRITE, log_idx, converted_val)
         self._arr[idx] = self.dtype(converted_val)
->>>>>>> e4b431f5
+        self._occupied_arr[idx] = True
 
     def __eq__(self, other):
         """Equal to operator.
