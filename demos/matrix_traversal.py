--- conflicted
+++ resolved
@@ -1,11 +1,7 @@
 import numpy as np
 
-from dp import DPArray, display
-<<<<<<< HEAD
+from dp import DPArray
 from dp._visualizer import Visualizer
-=======
-from dp._verify import verify_traceback_path
->>>>>>> 3c5016c8
 
 
 def matrix_traversal(M):
@@ -47,14 +43,10 @@
             # (i, j-1).
             OPT[i, j] = V[i, j] + OPT.min(indices=indices, elements=elements)
 
-<<<<<<< HEAD
-    OPT.enable_logger(False)
-=======
     # Make a copy data in OPT to prevent visualization of future operations.
     arr = OPT.arr
 
     # Recover a traceback path.
->>>>>>> 3c5016c8
     current = (M.shape[0] - 1, M.shape[1] - 1)
     path = [current]
     while current != (0, 0):
@@ -63,15 +55,10 @@
             current = (current[0] - 1, current[1])
         else:
             current = (current[0], current[1] - 1)
-<<<<<<< HEAD
-        solution_set.append(current)
-    OPT.add_backtrack_solution(solution_set)
-=======
         path.append(current)
 
     # Reverse the path so it starts at (0, 0).
     path = path[::-1]
->>>>>>> 3c5016c8
 
     # Add the path to OPT so it will be displayed.
     OPT.add_traceback_path(path)
