import numpy as np

<<<<<<< HEAD
from dp import DPArray, display
=======
from dp import DPArray
from dp._visualizer import Visualizer
>>>>>>> b3f94116


def matrix_traversal(M):
    """Dynamic program that solves the Matrix Traversal problem.

    Given a matrix M of shape (n + 1, m + 1), where M[x, y] is the cost of
    traveling to (x, y). An agent begins at index (0, 0), and find a least-cost
    path to (n, m). The agent is only able to move South or Eest from its
    current position. 
    """
    OPT = DPArray(shape=M.shape, array_name="OPT")

    V = DPArray(shape=M.shape, array_name="V", logger=OPT.logger)
    for i in range(M.shape[0]):
        for j in range(M.shape[1]):
            V[i, j] = M[i, j]

    for i in range(M.shape[0]):
        for j in range(M.shape[1]):
            # Base case.
            if i == 0 and j == 0:
                OPT[0, 0] = M[0, 0]
                continue

            # Assume that the agent have arrived at cell (i, j). The agent
            # must have arrived here from cell (i-1, j) or (i, j-1), since the
            # agent can only travel from South or East.

            indices = []
            elements = []
            if i > 0:
                indices.append((i - 1, j))
                elements.append(OPT[i - 1, j])
            if j > 0:
                indices.append((i, j - 1))
                elements.append(OPT[i, j - 1])

            # We take the better path between the optimal path to (i-1, j) and
            # (i, j-1).
            OPT[i, j] = V[i, j] + OPT.min(indices=indices, elements=elements)

    # Make a copy data in OPT to prevent visualization of future operations.
    arr = OPT.arr

    # Recover a traceback path.
    current = (arr.shape[0] - 1, arr.shape[1] - 1)
    path = [current]
    solution = []
    while current != (0, 0):
        if (current[1] < 1 or arr[current[0] - 1, current[1]]
                <= arr[current[0], current[1] - 1]):
            current = (current[0] - 1, current[1])
            solution.append("up")
        else:
            current = (current[0], current[1] - 1)
            solution.append("right")
        path.append(current)

    # Reverse the path and solution so they starts at (0, 0).
    path = path[::-1]
    solution = solution[::-1]
    print(f'Traceback Solution: {solution}')

    # Add the path to OPT so it will be displayed.
    OPT.add_traceback_path(path)

    # Add labels to the visualization.
    row_labels = [str(i) for i in range(M.shape[0])]
    column_labels = [str(j) for j in range(M.shape[1])]
    visualizer = Visualizer()
    visualizer.add_array(OPT,
                         column_labels=column_labels,
                         row_labels=row_labels)
    visualizer.add_array(V)
    visualizer.show()

    return OPT[M.shape[0] - 1, M.shape[1] - 1]


if __name__ == "__main__":
    M = np.array([
        [5, 4, 2, 5, 4, 3, 4],
        [1, 4, 3, 4, 2, 0, 1],
        [3, 5, 0, 2, 4, 3, 4],
        [2, 4, 4, 4, 1, 3, 0],
        [4, 2, 5, 0, 5, 0, 5],
    ])
    matrix_traversal(M)<|MERGE_RESOLUTION|>--- conflicted
+++ resolved
@@ -1,11 +1,6 @@
 import numpy as np
 
-<<<<<<< HEAD
 from dp import DPArray, display
-=======
-from dp import DPArray
-from dp._visualizer import Visualizer
->>>>>>> b3f94116
 
 
 def matrix_traversal(M):
@@ -16,12 +11,7 @@
     path to (n, m). The agent is only able to move South or Eest from its
     current position. 
     """
-    OPT = DPArray(shape=M.shape, array_name="OPT")
-
-    V = DPArray(shape=M.shape, array_name="V", logger=OPT.logger)
-    for i in range(M.shape[0]):
-        for j in range(M.shape[1]):
-            V[i, j] = M[i, j]
+    OPT = DPArray(shape=M.shape)
 
     for i in range(M.shape[0]):
         for j in range(M.shape[1]):
@@ -45,7 +35,7 @@
 
             # We take the better path between the optimal path to (i-1, j) and
             # (i, j-1).
-            OPT[i, j] = V[i, j] + OPT.min(indices=indices, elements=elements)
+            OPT[i, j] = M[i, j] + OPT.min(indices=indices, elements=elements)
 
     # Make a copy data in OPT to prevent visualization of future operations.
     arr = OPT.arr
@@ -67,7 +57,6 @@
     # Reverse the path and solution so they starts at (0, 0).
     path = path[::-1]
     solution = solution[::-1]
-    print(f'Traceback Solution: {solution}')
 
     # Add the path to OPT so it will be displayed.
     OPT.add_traceback_path(path)
@@ -75,12 +64,7 @@
     # Add labels to the visualization.
     row_labels = [str(i) for i in range(M.shape[0])]
     column_labels = [str(j) for j in range(M.shape[1])]
-    visualizer = Visualizer()
-    visualizer.add_array(OPT,
-                         column_labels=column_labels,
-                         row_labels=row_labels)
-    visualizer.add_array(V)
-    visualizer.show()
+    display(OPT, row_labels=row_labels, column_labels=column_labels)
 
     return OPT[M.shape[0] - 1, M.shape[1] - 1]
 
