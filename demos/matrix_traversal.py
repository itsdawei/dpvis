--- conflicted
+++ resolved
@@ -1,53 +1,7 @@
 import numpy as np
-<<<<<<< HEAD
-
-from dp import DPArray, display
-=======
->>>>>>> 1edd93fd
 
 from dp import DPArray, display
 
-<<<<<<< HEAD
-def matrix_traversal(M):
-    """Dynamic program that solves the Matrix Traversal problem.
-
-    Given a matrix M of shape (n + 1, m + 1), where M[x, y] is the cost of
-    traveling to (x, y). An agent begins at index (0, 0), and find a least-cost
-    path to (n, m). The agent is only able to move South or Eest from its
-    current position. 
-    """
-    row_labels = ['Padding' if i == 0 else str(i) for i in range(M.shape[0])]
-    column_labels = ['Padding' if j == 0 else str(j) for j in range(M.shape[1])]
-    OPT = DPArray(shape=M.shape,
-                  row_labels=row_labels,
-                  column_labels=column_labels)
-
-    for i in range(M.shape[0]):
-        for j in range(M.shape[1]):
-            # Base case.
-            if i == 0 and j == 0:
-                OPT[0, 0] = M[0, 0]
-                continue
-
-            # Assume that the agent have arrived at cell (i, j). The agent
-            # must have arrived here from cell (i-1, j) or (i, j-1), since the
-            # agent can only travel from South or East.
-
-            indices = []
-            elements = []
-            if i > 0:
-                indices.append((i - 1, j))
-                elements.append(OPT[i - 1, j])
-            if j > 0:
-                indices.append((i, j - 1))
-                elements.append(OPT[i, j - 1])
-
-            # We take the better path between the optimal path to (i-1, j) and
-            # (i, j-1).
-            OPT[i, j] = M[i, j] + OPT.min(indices=indices, elements=elements)
-
-    display(OPT)
-=======
 
 def matrix_traversal(M):
     """Dynamic program that solves the Matrix Traversal problem.
@@ -105,11 +59,7 @@
     column_labels = [str(j) for j in range(M.shape[1])]
     display(OPT, row_labels=row_labels, column_labels=column_labels)
 
-    return OPT[M.shape[0] - 1, M.shape[1] - 1]
->>>>>>> 1edd93fd
-
     # TODO: Implement backtracking.
-
     return OPT[M.shape[0] - 1, M.shape[1] - 1]
 
 
