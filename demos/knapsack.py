--- conflicted
+++ resolved
@@ -5,21 +5,28 @@
 # items is a list of items in the problem instance.
 def knapsack(items, capacity):
     # Adding a filler element since python is 0-indexed.
+    # Adding a filler element since python is 0-indexed.
     items.insert(0, (0, -1))
 
+    # Initialize DPArray.
     # Initialize DPArray.
     OPT = DPArray((len(items), capacity + 1))
 
     # Put in base cases.
+    # Put in base cases.
     OPT[0, :] = 0
     OPT[:, 0] = 0
+    # Recurrence: OPT(i, C) = max(OPT(i-1, C), OPT(i-1, C-i.space) + i.val).
     # Recurrence: OPT(i, C) = max(OPT(i-1, C), OPT(i-1, C-i.space) + i.val).
     for idx, item in enumerate(items):
         for rem in range(capacity + 1):
             # Base case: 0 value if there are no items left or
             # if there is no space.
+            # Base case: 0 value if there are no items left or
+            # if there is no space.
             if idx == 0 or rem == 0:
                 continue
+            # Normal case: There is an item to add and space remaining.
             # Normal case: There is an item to add and space remaining.
             if idx >= 1 and rem - item[0] >= 0:
                 indices = [
@@ -32,11 +39,11 @@
                 ]
                 OPT[idx, rem] = OPT.max(indices=indices, elements=elements)
             # Edge case: adding item is not possible.
+            # Edge case: adding item is not possible.
             elif idx >= 1 and rem - item[0] < 0:
                 OPT[idx, rem] = OPT.max(indices=[(idx - 1, rem)],
                                         elements=[OPT[idx - 1, rem]])
 
-<<<<<<< HEAD
     # Make a copy of data in OPT to prevent visualization of future operations.
     arr = OPT.arr
 
@@ -72,18 +79,12 @@
 
     path = path[::-1]
     solution = solution[::-1]
-    print(f'Traceback Solution: {solution}')
     OPT.add_traceback_path(path)
 
     # Define labels.
     row_labels = [f"Item {i}: {item}" for i, item in enumerate(items)]
     column_labels = [f"Capacity {i}" for i in range(capacity + 1)]
     display(OPT, row_labels=row_labels, column_labels=column_labels)
-=======
-    display(OPT,
-            row_labels=[f"Item {i}: {item}" for i, item in enumerate(items)],
-            column_labels=[f"Capacity {i}" for i in range(capacity + 1)])
->>>>>>> b3f94116
 
 
 if __name__ == "__main__":
