from dp import DPArray, display
import fire


# An item is a 2-tuple with (space, value)
# items is a list of items in the problem instance.
def knapsack(items=[(2, 4), (4, 3), (7, 12), (5, 6), (13, 13)], capacity=14):
    # Adding a filler element since python is 0-indexed
    items.insert(0, (0, -1))

    # Initialize DPArray
    OPT = DPArray((len(items), capacity + 1))

    OPT[0, :] = 0
    OPT[:, 0] = 0

    # Recurrence: OPT(i, C) = max(OPT(i-1, C), OPT(i-1, C-i.space) + i.val)
    for idx, item in enumerate(items):
        for rem in range(capacity + 1):
            # Base case: 0 value if there are no items left or if there is no space.
            if idx == 0 or rem == 0:
                continue
            # Normal case: There is an item to add and space remaining
            if idx >= 1 and rem - item[0] >= 0:
<<<<<<< HEAD
                elements = [OPT[idx - 1, rem], OPT[idx - 1, rem - item[0]] + item[1]]
                indices = [(idx - 1, rem), (idx - 1, rem - item[0])]
                OPT[idx, rem] = OPT.max(indices=indices, elements=elements)
=======
                OPT[idx, rem] = max(OPT[idx - 1, rem],
                                    OPT[idx - 1, rem - item[0]] + item[1])
>>>>>>> 939541b6
            # Edge case: adding item is not possible
            elif idx >= 1 and rem - item[0] < 0:
                OPT[idx, rem] = OPT.max(indices=[(idx - 1, rem)], elements=[OPT[(idx - 1, rem)]])

    display(OPT)


if __name__ == "__main__":
    fire.Fire(knapsack)<|MERGE_RESOLUTION|>--- conflicted
+++ resolved
@@ -11,25 +11,17 @@
     # Initialize DPArray
     OPT = DPArray((len(items), capacity + 1))
 
-    OPT[0, :] = 0
-    OPT[:, 0] = 0
-
     # Recurrence: OPT(i, C) = max(OPT(i-1, C), OPT(i-1, C-i.space) + i.val)
     for idx, item in enumerate(items):
         for rem in range(capacity + 1):
             # Base case: 0 value if there are no items left or if there is no space.
             if idx == 0 or rem == 0:
-                continue
+                OPT[idx, rem] = 0
             # Normal case: There is an item to add and space remaining
             if idx >= 1 and rem - item[0] >= 0:
-<<<<<<< HEAD
                 elements = [OPT[idx - 1, rem], OPT[idx - 1, rem - item[0]] + item[1]]
                 indices = [(idx - 1, rem), (idx - 1, rem - item[0])]
                 OPT[idx, rem] = OPT.max(indices=indices, elements=elements)
-=======
-                OPT[idx, rem] = max(OPT[idx - 1, rem],
-                                    OPT[idx - 1, rem - item[0]] + item[1])
->>>>>>> 939541b6
             # Edge case: adding item is not possible
             elif idx >= 1 and rem - item[0] < 0:
                 OPT[idx, rem] = OPT.max(indices=[(idx - 1, rem)], elements=[OPT[(idx - 1, rem)]])
