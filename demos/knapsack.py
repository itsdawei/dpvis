from dp import DPArray, display


# An item is a 2-tuple with (space, value)
# items is a list of items in the problem instance.
def knapsack(items, capacity):
    # Adding a filler element since python is 0-indexed
    items.insert(0, (0, -1))

    # Initialize DPArray
    row_labels = ["Padding" if i == 0 else f'Item {i}: {item}' for i, item in enumerate(items)]
    column_labels = [f'Capacity {i}' for i in range(capacity + 1)]
    OPT = DPArray((len(items), capacity + 1), row_labels=row_labels, column_labels=column_labels)

    # Recurrence: OPT(i, C) = max(OPT(i-1, C), OPT(i-1, C-i.space) + i.val)
    for idx, item in enumerate(items):
        for rem in range(capacity + 1):
            # Base case: 0 value if there are no items left or if there is no space.
            if idx == 0 or rem == 0:
                OPT[idx, rem] = 0
            # Normal case: There is an item to add and space remaining
            if idx >= 1 and rem - item[0] >= 0:
<<<<<<< HEAD
                indices = [
                    (idx - 1, rem),
                    (idx - 1, rem - item[0]),
                ]
                elements = [
                    OPT[idx - 1, rem],
                    OPT[idx - 1, rem - item[0]] + item[1],
                ]
=======
                elements = [
                    OPT[idx - 1, rem], OPT[idx - 1, rem - item[0]] + item[1]
                ]
                indices = [(idx - 1, rem), (idx - 1, rem - item[0])]
>>>>>>> e3604cfa
                OPT[idx, rem] = OPT.max(indices=indices, elements=elements)
            # Edge case: adding item is not possible
            elif idx >= 1 and rem - item[0] < 0:
                OPT[idx, rem] = OPT[idx - 1, rem]

    display(OPT)


if __name__ == "__main__":
    items = [(2, 4), (4, 3), (7, 12), (5, 6), (13, 13)]
    capacity = 14
    knapscak(items, capacity)<|MERGE_RESOLUTION|>--- conflicted
+++ resolved
@@ -8,9 +8,14 @@
     items.insert(0, (0, -1))
 
     # Initialize DPArray
-    row_labels = ["Padding" if i == 0 else f'Item {i}: {item}' for i, item in enumerate(items)]
+    row_labels = [
+        "Padding" if i == 0 else f'Item {i}: {item}'
+        for i, item in enumerate(items)
+    ]
     column_labels = [f'Capacity {i}' for i in range(capacity + 1)]
-    OPT = DPArray((len(items), capacity + 1), row_labels=row_labels, column_labels=column_labels)
+    OPT = DPArray((len(items), capacity + 1),
+                  row_labels=row_labels,
+                  column_labels=column_labels)
 
     # Recurrence: OPT(i, C) = max(OPT(i-1, C), OPT(i-1, C-i.space) + i.val)
     for idx, item in enumerate(items):
@@ -20,7 +25,6 @@
                 OPT[idx, rem] = 0
             # Normal case: There is an item to add and space remaining
             if idx >= 1 and rem - item[0] >= 0:
-<<<<<<< HEAD
                 indices = [
                     (idx - 1, rem),
                     (idx - 1, rem - item[0]),
@@ -29,12 +33,6 @@
                     OPT[idx - 1, rem],
                     OPT[idx - 1, rem - item[0]] + item[1],
                 ]
-=======
-                elements = [
-                    OPT[idx - 1, rem], OPT[idx - 1, rem - item[0]] + item[1]
-                ]
-                indices = [(idx - 1, rem), (idx - 1, rem - item[0])]
->>>>>>> e3604cfa
                 OPT[idx, rem] = OPT.max(indices=indices, elements=elements)
             # Edge case: adding item is not possible
             elif idx >= 1 and rem - item[0] < 0:
@@ -46,4 +44,4 @@
 if __name__ == "__main__":
     items = [(2, 4), (4, 3), (7, 12), (5, 6), (13, 13)]
     capacity = 14
-    knapscak(items, capacity)+    knapsack(items, capacity)