--- conflicted
+++ resolved
@@ -9,8 +9,9 @@
     There are N mining sites, where each site has L layers. Excavating level
     l of site i returns a value of v[i][l]. It takes one month to excavate one
     level from one mining site. The layers of the site must be excavated in
-    order, i.e., you must excavate levels 0,...,l-1 before excavating level l. Find
-    the maximum value that can be obtained from excavating if you have M months to mine.
+    order, i.e., you must excavate levels 0,...,l-1 before excavating level l.
+    Find the maximum value that can be obtained from excavating if you have M
+    months to mine.
 
     Args:
         v (array-like): v[i][l] represent the value gained from excavating level
@@ -27,20 +28,7 @@
 
     # OPT[i, m] is the maximum value that can be obtained by spending m months
     # on mining sites up to the ith site.
-<<<<<<< HEAD
-    row_labels = [
-        "Padding" if i == 0 else f'Mine {i}' for i in range(v.shape[0] + 1)
-    ]
-    column_labels = [
-        "Padding" if i == 0 else f'Month {i}' for i in range(M + 1)
-    ]
-    OPT = DPArray((v.shape[0] + 1, M + 1),
-                  array_name="Excavation",
-                  row_labels=row_labels,
-                  column_labels=column_labels)
-=======
     OPT = DPArray((v.shape[0] + 1, M + 1), array_name="Excavation")
->>>>>>> 1edd93fd
 
     # Base case:
     OPT[0, :] = 0  # Given no mining sites.
@@ -60,22 +48,13 @@
                 # l layers from the ith site, we only have m-l months left for
                 # the rest of the sites. We have already computed the maximum
                 # value given m-l months and up to the (i-1)st site as
-<<<<<<< HEAD
-                # OPT[i - 1, m-l]. Hence, we can simply add these values together as follows:
-=======
                 # OPT[i - 1, m-l]. Hence, we can simply add these values
                 # together as follows:
->>>>>>> 1edd93fd
                 elements.append(OPT[i - 1, m - l] + np.sum(v[i - 1, :l]))
             # After considering all possible choices of digging l layers from
             # the ith site, we can take choice that yields the maximum value.
             OPT[i, m] = OPT.max(indices=indices, elements=elements)
 
-<<<<<<< HEAD
-    display(OPT)  # Visualize.
-
-    # TODO: Implement backtracking.
-=======
     # TODO: Implement backtracking.
     # backtrack(OPT, indices)
 
@@ -90,7 +69,6 @@
         row_labels[3] = "3rd Mine"
     column_labels = [f"{i} Months" for i in range(M + 1)]
     display(OPT, row_labels=row_labels, column_labels=column_labels)
->>>>>>> 1edd93fd
 
     return OPT[v.shape[0], M]
 
