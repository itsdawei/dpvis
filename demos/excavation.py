--- conflicted
+++ resolved
@@ -71,14 +71,9 @@
     solution = []
 
     # While the path is not fully constructed.
-<<<<<<< HEAD
     while current[0] > 0 and current[1] > 0:
         i = current[0]  # Mines still available.
         m = current[1]  # Months still available.
-=======
-    while current != (0, 0):
-        i = current[0], current[1]
->>>>>>> dddee39d
 
         # Find the predecessor of current.
         # Mine zero levels from ith site.
