--- conflicted
+++ resolved
@@ -50,11 +50,7 @@
       - examples/index.md
       - Fibonacci: examples/fibonacci.md
       - Knapsack: examples/knapsack.md
-<<<<<<< HEAD
       - Weighted Interval Scheduling: examples/wis.ipynb
-=======
-      - Weighted Interval Scheduling: examples/wis.md
->>>>>>> 800e6b81
       - Edit Distance: examples/edit_distance.md
   - API:
       - DPArray: api/dp_array.md
@@ -77,11 +73,7 @@
           options:
             docstring_style: google
             docstring_options:
-<<<<<<< HEAD
               returns_named_value: false
-=======
-              returns_named_value: False
->>>>>>> 800e6b81
   - git-revision-date-localized
 markdown_extensions:
   - toc:
